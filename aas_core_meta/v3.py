"""
Provide an implementation of the Asset Administration Shell (AAS) V3.0.

The presented version of the Metamodel is related to the work of
aas-core-works, which can be found here: https://github.com/aas-core-works.

The presented content is neither related to the IDTA nor
Plattform Industrie 4.0 and does not represent an official publication.

We had to diverge from the book in the following points.

We could not implement the following constraints as they are too general and can not
be formalized as part of the core library, but affects external components such as
AAS registry or AAS server:

:constraint AASd-022:

    :attr:`Referable.ID_short` of non-identifiable referables
    within the same name space shall be unique (case-sensitive).

We could not implement the following constraints since they depend on registry and
de-referencing, so we can not formalize them with formalizing such external
dependencies:

* :constraintref:`AASd-006`
* :constraintref:`AASd-007`

Some constraints are not enforceable as they depend on the wider context
such as language understanding, so we could not formalize them:

* :constraintref:`AASd-012`

Furthermore, we diverge from the book in the following points regarding
the enumerations. We have to implement subsets of enumerations as sets as common
programming languages do not support inheritance of enumerations. The relationship
between the properties and the sets is defined through invariants. This causes
the following divergences:

* We decided therefore to remove the enumerations ``DataTypeDef`` and ``DataTypeDefRDF``
  and keep only :class:`Data_type_def_XSD` as enumeration. Otherwise, we would have
  to write redundant invariants all over the meta-model because ``DataTypeDef`` and
  ``DataTypeDefRDF`` are actually never used in any type definition.

* The enumeration :class:`AAS_submodel_elements` is used in two different contexts.
  One context is the definition of key types in a reference. Another context is
  the definition of element types in a :class:`Submodel_element_list`. It is very
  counter-intuitive to see the type of
  :attr:`Submodel_element_list.type_value_list_element` as
  :class:`Key_types` even though an invariant might specify that it is an element of
  :class:`AAS_submodel_elements`.

  To avoid confusion, we introduce a set of :class:`Key_types`,
  :const:`AAS_submodel_elements_as_keys` to represent the first context (key type
  in a reference). The enumeration :class:`AAS_submodel_elements` is kept as designator
  for :attr:`Submodel_element_list.type_value_list_element`.

Concerning the data specifications, we embed them within
:class:`Has_data_specification` instead of referencing them *via* a global reference.
The working group decided to change the rules for serialization *after* the book was
published. The data specifications are critical in applications, but there is no
possibility to access them through a data channel as they are not part of
an environment.
"""

from enum import Enum
from re import match
from typing import List, Optional, Set

from icontract import invariant, DBC, ensure

from aas_core_meta.marker import (
    abstract,
    serialization,
    implementation_specific,
    reference_in_the_book,
    verification,
    constant_set,
)

__book_url__ = "https://to-be-published"
__book_version__ = "V3.0"

__xml_namespace__ = "https://admin-shell.io/aas/3/0"


# region Verification


@verification
def matches_ID_short(text: str) -> bool:
    """
    Check that :paramref:`text` is a valid short ID.
    """
    pattern = f"^[a-zA-Z][a-zA-Z0-9_]*$"

    return match(pattern, text) is not None


@verification
def matches_xs_date_time_UTC(text: str) -> bool:
    """
    Check that :paramref:`text` conforms to the pattern of an ``xs:dateTime``.

    The time zone must be fixed to UTC. We verify only that the ``text`` matches
    a pre-defined pattern. We *do not* verify that the day of month is
    correct nor do we check for leap seconds.

    See: https://www.w3.org/TR/xmlschema-2/#dateTime

    :param text: Text to be checked
    :returns: True if the :paramref:`text` conforms to the pattern
    """
    digit = "[0-9]"
    year_frag = f"-?(([1-9]{digit}{digit}{digit}+)|(0{digit}{digit}{digit}))"
    month_frag = f"((0[1-9])|(1[0-2]))"
    day_frag = f"((0[1-9])|([12]{digit})|(3[01]))"
    hour_frag = f"(([01]{digit})|(2[0-3]))"
    minute_frag = f"[0-5]{digit}"
    second_frag = f"([0-5]{digit})(\\.{digit}+)?"
    end_of_day_frag = "24:00:00(\\.0+)?"
    timezone_frag = r"(Z|\+00:00|-00:00)"
    date_time_lexical_rep = (
        f"{year_frag}-{month_frag}-{day_frag}"
        f"T"
        f"(({hour_frag}:{minute_frag}:{second_frag})|{end_of_day_frag})"
        f"{timezone_frag}"
    )
    pattern = f"^{date_time_lexical_rep}$"

    return match(pattern, text) is not None


# noinspection PyUnusedLocal
@verification
@implementation_specific
def is_xs_date_time_UTC(text: str) -> bool:
    """
    Check that :paramref:`text` is a ``xs:dateTime`` with time zone set to UTC.

    The ``text`` is assumed to match a pre-defined pattern for ``xs:dateTime`` with
    the time zone set to UTC. In this function, we check for days of month (e.g.,
    February 29th).

    See: https://www.w3.org/TR/xmlschema-2/#dateTime

    :param text: Text to be checked
    :returns: True if the :paramref:`text` is a valid ``xs:dateTime`` in UTC
    """
    raise NotImplementedError()


@verification
def matches_MIME_type(text: str) -> bool:
    """
    Check that :paramref:`text` conforms to the pattern of MIME type.

    The definition has been taken from:
    https://www.rfc-editor.org/rfc/rfc7231#section-3.1.1.1,
    https://www.rfc-editor.org/rfc/rfc7230#section-3.2.3 and
    https://www.rfc-editor.org/rfc/rfc7230#section-3.2.6.

    :param text: Text to be checked
    :returns: True if the :paramref:`text` conforms to the pattern
    """
    tchar = "[!#$%&'*+\\-.^_`|~0-9a-zA-Z]"
    token = f"({tchar})+"
    type = f"{token}"
    subtype = f"{token}"
    ows = "[ \t]*"
    obs_text = "[\\x80-\\xff]"
    qd_text = f"([\t !#-\\[\\]-~]|{obs_text})"
    quoted_pair = f"\\\\([\t !-~]|{obs_text})"
    quoted_string = f'"({qd_text}|{quoted_pair})*"'
    parameter = f"{token}=({token}|{quoted_string})"
    media_type = f"^{type}/{subtype}({ows};{ows}{parameter})*$"

    return match(media_type, text) is not None


# noinspection SpellCheckingInspection
@verification
def matches_RFC_8089_path(text: str) -> bool:
    """
    Check that :paramref:`text` is a path conforming to the pattern of RFC 8089.

    The definition has been taken from:
    https://datatracker.ietf.org/doc/html/rfc8089

    :param text: Text to be checked
    :returns: True if the :paramref:`text` conforms to the pattern

    """
    h16 = "[0-9A-Fa-f]{1,4}"
    dec_octet = "([0-9]|[1-9][0-9]|1[0-9]{2}|2[0-4][0-9]|25[0-5])"
    ipv4address = f"{dec_octet}\\.{dec_octet}\\.{dec_octet}\\.{dec_octet}"
    ls32 = f"({h16}:{h16}|{ipv4address})"
    ipv6address = (
        f"(({h16}:){{6}}{ls32}|::({h16}:){{5}}{ls32}|({h16})?::({h16}:){{4}}"
        f"{ls32}|(({h16}:)?{h16})?::({h16}:){{3}}{ls32}|(({h16}:){{2}}{h16})?::"
        f"({h16}:){{2}}{ls32}|(({h16}:){{3}}{h16})?::{h16}:{ls32}|(({h16}:){{4}}"
        f"{h16})?::{ls32}|(({h16}:){{5}}{h16})?::{h16}|(({h16}:){{6}}{h16})?::)"
    )
    unreserved = "[a-zA-Z0-9\\-._~]"
    sub_delims = "[!$&'()*+,;=]"
    ipvfuture = f"[vV][0-9A-Fa-f]+\\.({unreserved}|{sub_delims}|:)+"
    ip_literal = f"\\[({ipv6address}|{ipvfuture})\\]"
    pct_encoded = "%[0-9A-Fa-f][0-9A-Fa-f]"
    reg_name = f"({unreserved}|{pct_encoded}|{sub_delims})*"
    host = f"({ip_literal}|{ipv4address}|{reg_name})"
    file_auth = f"(localhost|{host})"
    pchar = f"({unreserved}|{pct_encoded}|{sub_delims}|[:@])"
    segment_nz = f"({pchar})+"
    segment = f"({pchar})*"
    path_absolute = f"/({segment_nz}(/{segment})*)?"
    auth_path = f"({file_auth})?{path_absolute}"
    local_path = f"{path_absolute}"
    file_hier_part = f"(//{auth_path}|{local_path})"
    file_scheme = "file"
    file_uri = f"{file_scheme}:{file_hier_part}"

    pattern = f"^{file_uri}$"
    return match(pattern, text) is not None


# noinspection SpellCheckingInspection
@verification
def matches_BCP_47(text: str) -> bool:
    """
    Check that :paramref:`text` is a valid BCP 47 language tag.

    See: https://en.wikipedia.org/wiki/IETF_language_tag
    """
    alphanum = "[a-zA-Z0-9]"
    singleton = "[0-9A-WY-Za-wy-z]"
    extension = f"{singleton}(-({alphanum}){{2,8}})+"
    extlang = "[a-zA-Z]{3}(-[a-zA-Z]{3}){2}"
    irregular = (
        "(en-GB-oed|i-ami|i-bnn|i-default|i-enochian|i-hak|"
        "i-klingon|i-lux|i-mingo|i-navajo|i-pwn|i-tao|i-tay|"
        "i-tsu|sgn-BE-FR|sgn-BE-NL|sgn-CH-DE)"
    )
    regular = (
        "(art-lojban|cel-gaulish|no-bok|no-nyn|zh-guoyu|zh-hakka|"
        "zh-min|zh-min-nan|zh-xiang)"
    )
    grandfathered = f"({irregular}|{regular})"
    language = f"([a-zA-Z]{{2,3}}(-{extlang})?|[a-zA-Z]{{4}}|[a-zA-Z]{{5,8}})"
    script = "[a-zA-Z]{4}"
    region = "([a-zA-Z]{2}|[0-9]{3})"
    variant = f"(({alphanum}){{5,8}}|[0-9]({alphanum}){{3}})"
    privateuse = f"[xX](-({alphanum}){{1,8}})+"
    langtag = (
        f"{language}(-{script})?(-{region})?(-{variant})*(-{extension})*(-"
        f"{privateuse})?"
    )
    language_tag = f"({langtag}|{privateuse}|{grandfathered})"

    pattern = f"^{language_tag}$"
    return match(pattern, text) is not None


@verification
@implementation_specific
def lang_strings_have_unique_languages(
    lang_strings: List["Abstract_lang_string"],
) -> bool:
    """
    Check that the :paramref:`lang_strings` do not have overlapping
    :attr:`Abstract_lang_string.language`'s
    """
    # NOTE (mristin, 2022-04-7):
    # This implementation will not be transpiled, but is given here as reference.
    language_set = set()
    for lang_string in lang_strings:
        if lang_string.language in language_set:
            return False
        language_set.add(lang_string.language)

    return True


@verification
@implementation_specific
def qualifier_types_are_unique(qualifiers: List["Qualifier"]) -> bool:
    """
    Check that :attr:`Qualifier.type`'s of :paramref:`qualifiers` are unique.

    :param qualifiers: to be checked
    :return: True if all :attr:`Qualifier.type`'s are unique
    """
    # NOTE (mristin, 2022-04-1):
    # This implementation is given here only as reference. It needs to be adapted
    # for each implementation separately.
    observed_types = set()
    for qualifier in qualifiers:
        if qualifier.type in observed_types:
            return False

        observed_types.add(qualifier.type)

    return True


@verification
def matches_XML_serializable_string(text: str) -> bool:
    """
    Check that :paramref:`text` conforms to the pattern of the Constraint AASd-130.

    Ensures that encoding is possible and interoperability between different
    serializations is possible.

    :param text: Text to be checked
    :returns: True if the :paramref:`text` conforms to the pattern
    """
    # noinspection SpellCheckingInspection
    pattern = r"^[\x09\x0A\x0D\x20-\uD7FF\uE000-\uFFFD\U00010000-\U0010FFFF]*$"
    return match(pattern, text) is not None


# noinspection SpellCheckingInspection
@verification
def matches_xs_any_URI(text: str) -> bool:
    """
    Check that :paramref:`text` conforms to the pattern of an ``xs:anyURI``.

    See: https://www.w3.org/TR/xmlschema-2/#anyURI and
    https://datatracker.ietf.org/doc/html/rfc3987

    :param text: Text to be checked
    :returns: True if the :paramref:`text` conforms to the pattern
    """
    scheme = "[a-zA-Z][a-zA-Z0-9+\\-.]*"
    ucschar = (
        "[\\xa0-\\ud7ff\\uf900-\\ufdcf\\ufdf0-\\uffef"
        "\\U00010000-\\U0001fffd\\U00020000-\\U0002fffd"
        "\\U00030000-\\U0003fffd\\U00040000-\\U0004fffd"
        "\\U00050000-\\U0005fffd\\U00060000-\\U0006fffd"
        "\\U00070000-\\U0007fffd\\U00080000-\\U0008fffd"
        "\\U00090000-\\U0009fffd\\U000a0000-\\U000afffd"
        "\\U000b0000-\\U000bfffd\\U000c0000-\\U000cfffd"
        "\\U000d0000-\\U000dfffd\\U000e1000-\\U000efffd]"
    )
    iunreserved = f"([a-zA-Z0-9\\-._~]|{ucschar})"
    pct_encoded = "%[0-9A-Fa-f][0-9A-Fa-f]"
    sub_delims = "[!$&'()*+,;=]"
    iuserinfo = f"({iunreserved}|{pct_encoded}|{sub_delims}|:)*"
    h16 = "[0-9A-Fa-f]{1,4}"
    dec_octet = "([0-9]|[1-9][0-9]|1[0-9]{2}|2[0-4][0-9]|25[0-5])"
    ipv4address = f"{dec_octet}\\.{dec_octet}\\.{dec_octet}\\.{dec_octet}"
    ls32 = f"({h16}:{h16}|{ipv4address})"
    ipv6address = (
        f"(({h16}:){{6}}{ls32}|::({h16}:){{5}}{ls32}|({h16})?::({h16}:){{4}}"
        f"{ls32}|(({h16}:)?{h16})?::({h16}:){{3}}{ls32}|(({h16}:){{2}}{h16})?::"
        f"({h16}:){{2}}{ls32}|(({h16}:){{3}}{h16})?::{h16}:{ls32}|(({h16}:){{4}}"
        f"{h16})?::{ls32}|(({h16}:){{5}}{h16})?::{h16}|(({h16}:){{6}}{h16})?::)"
    )
    unreserved = "[a-zA-Z0-9\\-._~]"
    ipvfuture = f"[vV][0-9A-Fa-f]+\\.({unreserved}|{sub_delims}|:)+"
    ip_literal = f"\\[({ipv6address}|{ipvfuture})\\]"
    ireg_name = f"({iunreserved}|{pct_encoded}|{sub_delims})*"
    ihost = f"({ip_literal}|{ipv4address}|{ireg_name})"
    port = "[0-9]*"
    iauthority = f"({iuserinfo}@)?{ihost}(:{port})?"
    ipchar = f"({iunreserved}|{pct_encoded}|{sub_delims}|[:@])"
    isegment = f"({ipchar})*"
    ipath_abempty = f"(/{isegment})*"
    isegment_nz = f"({ipchar})+"
    ipath_absolute = f"/({isegment_nz}(/{isegment})*)?"
    ipath_rootless = f"{isegment_nz}(/{isegment})*"
    ipath_empty = f"({ipchar}){{0}}"
    ihier_part = (
        f"(//{iauthority}{ipath_abempty}|{ipath_absolute}|"
        f"{ipath_rootless}|{ipath_empty})"
    )
    iprivate = "[\\ue000-\\uf8ff\\U000f0000-\\U000ffffd\\U00100000-\\U0010fffd]"
    iquery = f"({ipchar}|{iprivate}|[/?])*"
    ifragment = f"({ipchar}|[/?])*"
    isegment_nz_nc = f"({iunreserved}|{pct_encoded}|{sub_delims}|@)+"
    ipath_noscheme = f"{isegment_nz_nc}(/{isegment})*"
    irelative_part = (
        f"(//{iauthority}{ipath_abempty}|{ipath_absolute}|"
        f"{ipath_noscheme}|{ipath_empty})"
    )
    irelative_ref = f"{irelative_part}(\\?{iquery})?(\\#{ifragment})?"
    iri = f"{scheme}:{ihier_part}(\\?{iquery})?(\\#{ifragment})?"
    iri_reference = f"({iri}|{irelative_ref})"

    pattern = f"^{iri_reference}$"
    return match(pattern, text) is not None


# noinspection SpellCheckingInspection
@verification
def matches_xs_base_64_binary(text: str) -> bool:
    """
    Check that :paramref:`text` conforms to the pattern of an ``xs:base64Binary``.

    See: https://www.w3.org/TR/xmlschema-2/#base64Binary

    :param text: Text to be checked
    :returns: True if the :paramref:`text` conforms to the pattern
    """
    # Base64 characters whose bit-string value ends in '0000'
    b04_char = "[AQgw]"
    b04 = f"{b04_char}\\x20?"

    # Base64 characters whose bit-string value ends in '00'
    b16_char = "[AEIMQUYcgkosw048]"
    b16 = f"{b16_char}\\x20?"

    b64_char = "[A-Za-z0-9+/]"
    b64 = f"{b64_char}\\x20?"

    b64quad = f"({b64}{b64}{b64}{b64})"

    # b64_final_quad represents three octets of binary data without trailing space.
    b64_final_quad = f"({b64}{b64}{b64}{b64_char})"

    # padded_8 represents a single octet at the end of the data.
    padded_8 = f"{b64}{b04}=\x20?="

    # padded_16 represents a two-octet at the end of the data.
    padded_16 = f"{b64}{b64}{b16}="

    b64final = f"({b64_final_quad}|{padded_16}|{padded_8})"

    base64_binary = f"({b64quad}*{b64final})?"

    pattern = f"^{base64_binary}$"
    return match(pattern, text) is not None


@verification
def matches_xs_boolean(text: str) -> bool:
    """
    Check that :paramref:`text` conforms to the pattern of an ``xs:boolean``.

    See: https://www.w3.org/TR/xmlschema-2/#boolean

    :param text: Text to be checked
    :returns: True if the :paramref:`text` conforms to the pattern
    """
    pattern = "^(true|false|1|0)$"
    return match(pattern, text) is not None


@verification
def matches_xs_date(text: str) -> bool:
    """
    Check that :paramref:`text` conforms to the pattern of an ``xs:date``.

    See: https://www.w3.org/TR/xmlschema-2/#date

    :param text: Text to be checked
    :returns: True if the :paramref:`text` conforms to the pattern
    """
    digit = "[0-9]"
    year_frag = f"-?(([1-9]{digit}{digit}{digit}+)|(0{digit}{digit}{digit}))"
    month_frag = f"((0[1-9])|(1[0-2]))"
    day_frag = f"((0[1-9])|([12]{digit})|(3[01]))"
    minute_frag = f"[0-5]{digit}"
    timezone_frag = rf"(Z|(\+|-)(0{digit}|1[0-3]):{minute_frag}|14:00)"
    date_lexical_rep = f"{year_frag}-{month_frag}-{day_frag}{timezone_frag}?"

    pattern = f"^{date_lexical_rep}$"
    return match(pattern, text) is not None


@verification
def matches_xs_date_time(text: str) -> bool:
    """
    Check that :paramref:`text` conforms to the pattern of an ``xs:dateTime``.

    See: https://www.w3.org/TR/xmlschema-2/#dateTime

    :param text: Text to be checked
    :returns: True if the :paramref:`text` conforms to the pattern
    """
    digit = "[0-9]"
    year_frag = f"-?(([1-9]{digit}{digit}{digit}+)|(0{digit}{digit}{digit}))"
    month_frag = f"((0[1-9])|(1[0-2]))"
    day_frag = f"((0[1-9])|([12]{digit})|(3[01]))"
    hour_frag = f"(([01]{digit})|(2[0-3]))"
    minute_frag = f"[0-5]{digit}"
    second_frag = f"([0-5]{digit})(\\.{digit}+)?"
    end_of_day_frag = "24:00:00(\\.0+)?"
    timezone_frag = rf"(Z|(\+|-)(0{digit}|1[0-3]):{minute_frag}|14:00)"
    date_time_lexical_rep = (
        f"{year_frag}-{month_frag}-{day_frag}"
        f"T"
        f"(({hour_frag}:{minute_frag}:{second_frag})|{end_of_day_frag})"
        f"{timezone_frag}?"
    )

    pattern = f"^{date_time_lexical_rep}$"
    return match(pattern, text) is not None


# noinspection PyUnusedLocal
@verification
@implementation_specific
def is_xs_date_time(text: str) -> bool:
    """
    Check that :paramref:`text` is a ``xs:dateTime``.

    The ``text`` is assumed to match a pre-defined pattern for ``xs:dateTime``.
    In this function, we check for days of month (e.g., February 29th).

    See: https://www.w3.org/TR/xmlschema-2/#dateTime

    :param text: Text to be checked
    :returns: True if the :paramref:`text` is a valid ``xs:dateTime``
    """
    raise NotImplementedError()


# noinspection SpellCheckingInspection
@verification
def matches_xs_decimal(text: str) -> bool:
    """
    Check that :paramref:`text` conforms to the pattern of an ``xs:decimal``.

    See: https://www.w3.org/TR/xmlschema-2/#decimal

    :param text: Text to be checked
    :returns: True if the :paramref:`text` conforms to the pattern
    """
    digit = "[0-9]"
    unsigned_no_decimal_pt_numeral = f"{digit}+"
    no_decimal_pt_numeral = rf"(\+|-)?{unsigned_no_decimal_pt_numeral}"
    frac_frag = f"{digit}+"
    unsigned_decimal_pt_numeral = (
        rf"({unsigned_no_decimal_pt_numeral}\.{frac_frag}|\.{frac_frag})"
    )
    decimal_pt_numeral = rf"(\+|-)?{unsigned_decimal_pt_numeral}"
    decimal_lexical_rep = f"({decimal_pt_numeral}|{no_decimal_pt_numeral})"

    pattern = f"^{decimal_lexical_rep}$"
    return match(pattern, text) is not None


@verification
def matches_xs_double(text: str) -> bool:
    """
    Check that :paramref:`text` conforms to the pattern of an ``xs:double``.

    See: https://www.w3.org/TR/xmlschema-2/#double

    :param text: Text to be checked
    :returns: True if the :paramref:`text` conforms to the pattern
    """
    # NOTE (mristin, 2022-04-6):
    # See: https://www.w3.org/TR/xmlschema-2/#nt-doubleRep
    double_rep = r"((\+|-)?([0-9]+(\.[0-9]*)?|\.[0-9]+)([Ee](\+|-)?[0-9]+)?|-?INF|NaN)"

    pattern = f"^{double_rep}$"
    return match(pattern, text) is not None


@verification
def matches_xs_duration(text: str) -> bool:
    """
    Check that :paramref:`text` conforms to the pattern of an ``xs:duration``.

    See: https://www.w3.org/TR/xmlschema-2/#duration

    :param text: Text to be checked
    :returns: True if the :paramref:`text` conforms to the pattern
    """
    # NOTE (mristin, 2022-04-6):
    # See https://www.w3.org/TR/xmlschema-2/#nt-durationRep

    # fmt: off
    duration_rep = (
r"-?P((([0-9]+Y([0-9]+M)?([0-9]+D)?"
      r"|([0-9]+M)([0-9]+D)?"
      r"|([0-9]+D)"
      r")"
      r"(T(([0-9]+H)([0-9]+M)?([0-9]+(\.[0-9]+)?S)?"
         r"|([0-9]+M)([0-9]+(\.[0-9]+)?S)?"
         r"|([0-9]+(\.[0-9]+)?S)"
         r")"
      r")?"
   r")"
 r"|(T(([0-9]+H)([0-9]+M)?([0-9]+(\.[0-9]+)?S)?"
      r"|([0-9]+M)([0-9]+(\.[0-9]+)?S)?"
      r"|([0-9]+(\.[0-9]+)?S)"
      r")"
   r")"
 r")"
    )
    # fmt: on

    pattern = f"^{duration_rep}$"
    return match(pattern, text) is not None


@verification
def matches_xs_float(text: str) -> bool:
    """
    Check that :paramref:`text` conforms to the pattern of an ``xs:float``.

    See: https://www.w3.org/TR/xmlschema-2/#float

    :param text: Text to be checked
    :returns: True if the :paramref:`text` conforms to the pattern
    """
    float_rep = (
        r"((\+|-)?([0-9]+(\.[0-9]*)?|\.[0-9]+)([Ee](\+|-)?[0-9]+)?" r"|-?INF|NaN)"
    )

    pattern = f"^{float_rep}$"
    return match(pattern, text) is not None


@verification
def matches_xs_g_day(text: str) -> bool:
    """
    Check that :paramref:`text` conforms to the pattern of an ``xs:gDay``.

    See: https://www.w3.org/TR/xmlschema-2/#gDay

    :param text: Text to be checked
    :returns: True if the :paramref:`text` conforms to the pattern
    """
    # NOTE (mristin, 2022-04-6):
    # See https://www.w3.org/TR/xmlschema-2/#nt-gDayRep
    g_day_lexical_rep = (
        r"---(0[1-9]|[12][0-9]|3[01])(Z|(\+|-)((0[0-9]|1[0-3]):[0-5][0-9]|14:00))?"
    )

    pattern = f"^{g_day_lexical_rep}$"
    return match(pattern, text) is not None


@verification
def matches_xs_g_month(text: str) -> bool:
    """
    Check that :paramref:`text` conforms to the pattern of an ``xs:gMonth``.

    See: https://www.w3.org/TR/xmlschema-2/#gMonth

    :param text: Text to be checked
    :returns: True if the :paramref:`text` conforms to the pattern
    """
    # NOTE (mristin, 2022-04-6):
    # See https://www.w3.org/TR/xmlschema-2/#nt-gMonthRep
    g_month_lexical_rep = (
        r"--(0[1-9]|1[0-2])(Z|(\+|-)((0[0-9]|1[0-3]):[0-5][0-9]|14:00))?"
    )

    pattern = f"^{g_month_lexical_rep}$"
    return match(pattern, text) is not None


@verification
def matches_xs_g_month_day(text: str) -> bool:
    """
    Check that :paramref:`text` conforms to the pattern of an ``xs:gMonthDay``.

    See: https://www.w3.org/TR/xmlschema-2/#gMonthDay

    :param text: Text to be checked
    :returns: True if the :paramref:`text` conforms to the pattern
    """
    # NOTE (mristin, 2022-04-6):
    # See https://www.w3.org/TR/xmlschema-2/#nt-gMonthDayRep
    g_month_day_rep = (
        r"--(0[1-9]|1[0-2])-(0[1-9]|[12][0-9]|3[01])"
        r"(Z|(\+|-)((0[0-9]|1[0-3]):[0-5][0-9]|14:00))?"
    )

    pattern = f"^{g_month_day_rep}$"
    return match(pattern, text) is not None


@verification
def matches_xs_g_year(text: str) -> bool:
    """
    Check that :paramref:`text` conforms to the pattern of an ``xs:gYear``.

    See: https://www.w3.org/TR/xmlschema-2/#gYear

    :param text: Text to be checked
    :returns: True if the :paramref:`text` conforms to the pattern
    """
    # NOTE (mristin, 2022-04-6):
    # See https://www.w3.org/TR/xmlschema-2/#nt-gYearRep
    g_year_rep = (
        r"-?([1-9][0-9]{3,}|0[0-9]{3})(Z|(\+|-)((0[0-9]|1[0-3]):[0-5][0-9]|14:00))?"
    )

    pattern = f"^{g_year_rep}$"
    return match(pattern, text) is not None


@verification
def matches_xs_g_year_month(text: str) -> bool:
    """
    Check that :paramref:`text` conforms to the pattern of an ``xs:gYearMonth``.

    See: https://www.w3.org/TR/xmlschema-2/#gYearMonth

    :param text: Text to be checked
    :returns: True if the :paramref:`text` conforms to the pattern
    """
    # NOTE (mristin, 2022-04-6):
    # See https://www.w3.org/TR/xmlschema-2/#nt-gYearMonthRep

    g_year_month_rep = (
        r"-?([1-9][0-9]{3,}|0[0-9]{3})-(0[1-9]|1[0-2])"
        r"(Z|(\+|-)((0[0-9]|1[0-3]):[0-5][0-9]|14:00))?"
    )

    pattern = f"^{g_year_month_rep}$"
    return match(pattern, text) is not None


@verification
def matches_xs_hex_binary(text: str) -> bool:
    """
    Check that :paramref:`text` conforms to the pattern of an ``xs:hexBinary``.

    See: https://www.w3.org/TR/xmlschema-2/#hexBinary

    :param text: Text to be checked
    :returns: True if the :paramref:`text` conforms to the pattern
    """
    # NOTE (mristin, 2022-04-6):
    # See https://www.w3.org/TR/xmlschema-2/#nt-hexBinary
    hex_binary = r"([0-9a-fA-F]{2})*"

    pattern = f"^{hex_binary}$"
    return match(pattern, text) is not None


@verification
def matches_xs_time(text: str) -> bool:
    """
    Check that :paramref:`text` conforms to the pattern of an ``xs:time``.

    See: https://www.w3.org/TR/xmlschema-2/#time

    :param text: Text to be checked
    :returns: True if the :paramref:`text` conforms to the pattern
    """
    # NOTE (mristin, 2022-04-6):
    # See https://www.w3.org/TR/xmlschema-2/#nt-timeRep
    time_rep = (
        r"(([01][0-9]|2[0-3]):[0-5][0-9]:[0-5][0-9](\.[0-9]+)?|(24:00:00(\.0+)?))"
        r"(Z|(\+|-)((0[0-9]|1[0-3]):[0-5][0-9]|14:00))?"
    )

    pattern = f"^{time_rep}$"
    return match(pattern, text) is not None


@verification
def matches_xs_integer(text: str) -> bool:
    """
    Check that :paramref:`text` conforms to the pattern of an ``xs:integer``.

    See: https://www.w3.org/TR/xmlschema-2/#integer

    :param text: Text to be checked
    :returns: True if the :paramref:`text` conforms to the pattern
    """
    integer_rep = r"[\-+]?[0-9]+"

    pattern = f"^{integer_rep}$"
    return match(pattern, text) is not None


@verification
def matches_xs_long(text: str) -> bool:
    """
    Check that :paramref:`text` conforms to the pattern of an ``xs:long``.

    See: https://www.w3.org/TR/xmlschema-2/#long

    :param text: Text to be checked
    :returns: True if the :paramref:`text` conforms to the pattern
    """
    long_rep = r"[\-+]?0*[0-9]{1,20}"

    pattern = f"^{long_rep}$"
    return match(pattern, text) is not None


@verification
def matches_xs_int(text: str) -> bool:
    """
    Check that :paramref:`text` conforms to the pattern of an ``xs:int``.

    See: https://www.w3.org/TR/xmlschema-2/#int

    :param text: Text to be checked
    :returns: True if the :paramref:`text` conforms to the pattern
    """
    int_rep = r"[\-+]?0*[0-9]{1,10}"

    pattern = f"^{int_rep}$"
    return match(pattern, text) is not None


@verification
def matches_xs_short(text: str) -> bool:
    """
    Check that :paramref:`text` conforms to the pattern of an ``xs:short``.

    See: https://www.w3.org/TR/xmlschema-2/#short

    :param text: Text to be checked
    :returns: True if the :paramref:`text` conforms to the pattern
    """
    short_rep = r"[\-+]?0*[0-9]{1,5}"

    pattern = f"^{short_rep}$"
    return match(pattern, text) is not None


@verification
def matches_xs_byte(text: str) -> bool:
    """
    Check that :paramref:`text` conforms to the pattern of an ``xs:byte``.

    See: https://www.w3.org/TR/xmlschema-2/#byte

    :param text: Text to be checked
    :returns: True if the :paramref:`text` conforms to the pattern
    """
    byte_rep = r"[\-+]?0*[0-9]{1,3}"

    pattern = f"^{byte_rep}$"
    return match(pattern, text) is not None


@verification
def matches_xs_non_negative_integer(text: str) -> bool:
    """
    Check that :paramref:`text` conforms to the pattern of an ``xs:nonNegativeInteger``.

    See: https://www.w3.org/TR/xmlschema-2/#nonNegativeInteger

    :param text: Text to be checked
    :returns: True if the :paramref:`text` conforms to the pattern
    """
    non_negative_integer_rep = r"(-0|\+?[0-9]+)"

    pattern = f"^{non_negative_integer_rep}$"
    return match(pattern, text) is not None


@verification
def matches_xs_positive_integer(text: str) -> bool:
    """
    Check that :paramref:`text` conforms to the pattern of an ``xs:positiveInteger``.

    See: https://www.w3.org/TR/xmlschema-2/#positiveInteger

    :param text: Text to be checked
    :returns: True if the :paramref:`text` conforms to the pattern
    """
    positive_integer_rep = r"\+?0*[1-9][0-9]*"

    pattern = f"^{positive_integer_rep}$"
    return match(pattern, text) is not None


@verification
def matches_xs_unsigned_long(text: str) -> bool:
    """
    Check that :paramref:`text` conforms to the pattern of an ``xs:unsignedLong``.

    See: https://www.w3.org/TR/xmlschema-2/#unsignedLong

    :param text: Text to be checked
    :returns: True if the :paramref:`text` conforms to the pattern
    """
    unsigned_long_rep = r"(-0|\+?0*[0-9]{1,20})"

    pattern = f"^{unsigned_long_rep}$"
    return match(pattern, text) is not None


@verification
def matches_xs_unsigned_int(text: str) -> bool:
    """
    Check that :paramref:`text` conforms to the pattern of an ``xs:unsignedInt``.

    See: https://www.w3.org/TR/xmlschema-2/#unsignedInt

    :param text: Text to be checked
    :returns: True if the :paramref:`text` conforms to the pattern
    """
    unsigned_int_rep = r"(-0|\+?0*[0-9]{1,10})"

    pattern = f"^{unsigned_int_rep}$"
    return match(pattern, text) is not None


@verification
def matches_xs_unsigned_short(text: str) -> bool:
    """
    Check that :paramref:`text` conforms to the pattern of an ``xs:unsignedShort``.

    See: https://www.w3.org/TR/xmlschema-2/#unsignedShort

    :param text: Text to be checked
    :returns: True if the :paramref:`text` conforms to the pattern
    """
    unsigned_short_rep = r"(-0|\+?0*[0-9]{1,5})"

    pattern = f"^{unsigned_short_rep}$"
    return match(pattern, text) is not None


@verification
def matches_xs_unsigned_byte(text: str) -> bool:
    """
    Check that :paramref:`text` conforms to the pattern of an ``xs:unsignedByte``.

    See: https://www.w3.org/TR/xmlschema-2/#unsignedByte

    :param text: Text to be checked
    :returns: True if the :paramref:`text` conforms to the pattern
    """
    unsigned_byte_rep = r"(-0|\+?0*[0-9]{1,3})"

    pattern = f"^{unsigned_byte_rep}$"
    return match(pattern, text) is not None


@verification
def matches_xs_non_positive_integer(text: str) -> bool:
    """
    Check that :paramref:`text` conforms to the pattern of an ``xs:nonPositiveInteger``.

    See: https://www.w3.org/TR/xmlschema-2/#nonPositiveInteger

    :param text: Text to be checked
    :returns: True if the :paramref:`text` conforms to the pattern
    """
    non_positive_integer_rep = r"(\+0|0|-[0-9]+)"

    pattern = f"^{non_positive_integer_rep}$"
    return match(pattern, text) is not None


@verification
def matches_xs_negative_integer(text: str) -> bool:
    """
    Check that :paramref:`text` conforms to the pattern of an ``xs:negativeInteger``.

    See: https://www.w3.org/TR/xmlschema-2/#negativeInteger

    :param text: Text to be checked
    :returns: True if the :paramref:`text` conforms to the pattern
    """
    negative_integer_rep = r"(-0*[1-9][0-9]*)"

    pattern = f"^{negative_integer_rep}$"
    return match(pattern, text) is not None


@verification
def matches_xs_string(text: str) -> bool:
    """
    Check that :paramref:`text` conforms to the pattern of an ``xs:string``.

    See: https://www.w3.org/TR/xmlschema-2/#string

    :param text: Text to be checked
    :returns: True if the :paramref:`text` conforms to the pattern
    """
    # From: https://www.w3.org/TR/xml11/#NT-Char
    # Any Unicode character, excluding the surrogate blocks, FFFE, and FFFF.
    # noinspection SpellCheckingInspection
    pattern = r"^[\x09\x0A\x0D\x20-\uD7FF\uE000-\uFFFD\U00010000-\U0010FFFF]*$"
    return match(pattern, text) is not None


# noinspection PyUnusedLocal
@verification
@implementation_specific
def value_consistent_with_XSD_type(value: str, value_type: "Data_type_def_XSD") -> bool:
    """
    Check that the :paramref:`value` conforms to its :paramref:`value_type`.

    :param value: which needs to conform
    :param value_type: pre-defined value type
    :return: True if the :paramref:`value` conforms
    """
    # NOTE (mristin, 2022-04-1):
    # We specify the pattern-matching functions above, and they should be handy to check
    # for most obvious pattern mismatches.
    #
    # However, bear in mind that the pattern checks are not enough! For example,
    # consider a ``xs:dateTime``. You need to check not only that the value
    # follows the pattern, but also that the day-of-month and leap seconds are taken
    # into account.


@verification
def is_model_reference_to(reference: "Reference", expected_type: "Key_types") -> bool:
    """
    Check that the target of the model reference matches the :paramref:`expected_type`.
    """
    # fmt: off
    return (
        reference.type == Reference_types.Model_reference
        and len(reference.keys) != 0
        and reference.keys[-1].type == expected_type
    )
    # fmt: on


@verification
def is_model_reference_to_referable(reference: "Reference") -> bool:
    """Check that the target of the reference matches a :const:`AAS_referables`."""
    # fmt: off
    return (
        reference.type == Reference_types.Model_reference
        and len(reference.keys) != 0
        and reference.keys[-1].type in AAS_referables
    )
    # fmt: on


@verification
@implementation_specific
def ID_shorts_are_unique(referables: List["Referable"]) -> bool:
    """
    Check that the :attr:`Referable.ID_short`'s among the :paramref:`referables` are
    unique.
    """
    # NOTE (mristin, 2022-04-7):
    # This implementation will not be transpiled, but is given here as reference.
    id_short_set = set()
    for referable in referables:
        if referable.ID_short is not None:
            if referable.ID_short in id_short_set:
                return False

            id_short_set.add(referable.ID_short)

    return True


@verification
@implementation_specific
def ID_shorts_of_variables_are_unique(
    input_variables: Optional[List["Operation_variable"]],
    output_variables: Optional[List["Operation_variable"]],
    inoutput_variables: Optional[List["Operation_variable"]],
) -> bool:
    """
    Check that the :attr:`Referable.ID_short`'s among all the
    :paramref:`input_variables`, :paramref:`output_variables`
    and :paramref:`inoutput_variables` are unique.
    """
    # NOTE (s-heppner, 2023-01-25):
    # This implementation will not be transpiled, but is given here as reference.
    id_short_set = set()
    if input_variables is not None:
        for variable in input_variables:
            if variable.value.ID_short is not None:
                if variable.value.ID_short in id_short_set:
                    return False

                id_short_set.add(variable.value.ID_short)
    if output_variables is not None:
        for variable in output_variables:
            if variable.value.ID_short is not None:
                if variable.value.ID_short in id_short_set:
                    return False

                id_short_set.add(variable.value.ID_short)
    if inoutput_variables is not None:
        for variable in inoutput_variables:
            if variable.value.ID_short is not None:
                if variable.value.ID_short in id_short_set:
                    return False

                id_short_set.add(variable.value.ID_short)
    return True


@verification
@implementation_specific
def extension_names_are_unique(extensions: List["Extension"]) -> bool:
    """Check that the extension names are unique."""
    # NOTE (mristin, 2022-04-7):
    # This implementation will not be transpiled, but is given here as reference.
    name_set = set()
    for extension in extensions:
        if extension.name in name_set:
            return False
        name_set.add(extension.name)

    return True


@verification
@implementation_specific
def submodel_elements_have_identical_semantic_IDs(
    elements: List["Submodel_element"],
) -> bool:
    """Check that all semantic IDs are identical, if specified."""
    # NOTE (mristin, 2022-04-7):
    # This implementation will not be transpiled, but is given here as a reference.
    semantic_ID = None
    for element in elements:
        if element.semantic_ID is not None:
            if semantic_ID is None:
                semantic_ID = element.semantic_ID
            else:
                if semantic_ID != element.semantic_ID:
                    return False
    return True


# noinspection PyUnusedLocal
@verification
@implementation_specific
def submodel_element_is_of_type(
    element: "Submodel_element", element_type: "AAS_submodel_elements"
) -> bool:
    """
    Check that the run-time type of the :paramref:`element` coincides with
    :paramref:`element_type`.
    """
    raise NotImplementedError()


@verification
@implementation_specific
def properties_or_ranges_have_value_type(
    elements: List["Submodel_element"], value_type: "Data_type_def_XSD"
) -> bool:
    """Check that all the :paramref:`elements` have the :paramref:`value_type`."""
    # NOTE (mristin, 2022-04-7):
    # This implementation will not be transpiled, but is given here as reference.
    for element in elements:
        if isinstance(element, (Property, Range)):
            if element.value_type != value_type:
                return False

    return True


@verification
@implementation_specific
def reference_key_values_equal(that: "Reference", other: "Reference") -> bool:
    """Check that the two references are equal by comparing their key values."""
    # NOTE (mristin, 2022-04-7):
    # This implementation will not be transpiled, but is given here as reference.
    if len(that.keys) != len(other.keys):
        return False

    for that_key, other_key in zip(that.keys, other.keys):
        if that_key.value != other_key.value:
            return False

    return True


# endregion


# fmt: off
@invariant(
    lambda self: len(self) >= 1,
    "Check if string is not empty."
)
@invariant(
    lambda self: matches_XML_serializable_string(self),
    "Constraint AASd-130: An attribute with data type 'string' shall consist "
    "of these characters only: "
    r"^[\x09\x0A\x0D\x20-\uD7FF\uE000-\uFFFD\U00010000-\U0010FFFF]*$"
)
# fmt: on
class Non_empty_XML_serializable_string(str, DBC):
    r"""
    Represent a string with at least one character.

    The string should also be serializable to XML, which is the background for
    the following constraint.

    :constraint AASd-130:

        An attribute with data type "string" shall consist of these characters only:
        ^[\x09\x0A\x0D\x20-\uD7FF\uE000-\uFFFD\u00010000-\u0010FFFF]*$.
    """


@invariant(
    lambda self: is_xs_date_time_UTC(self),
    "The value must represent a valid xs:dateTime with the time zone fixed to UTC.",
)
@invariant(
    lambda self: matches_xs_date_time_UTC(self),
    "The value must match the pattern of xs:dateTime with the time zone fixed "
    "to UTC.",
)
class Date_time_UTC(str, DBC):
    """Represent an ``xs:dateTime`` with the time zone fixed to UTC."""


@invariant(
    lambda self: matches_xs_duration(self),
    "The value must match the pattern of xs:duration",
)
class Duration(str, DBC):
    """Represent an ``xs:duration``."""


@reference_in_the_book(section=(5, 3, 11, 2))
class Blob_type(bytearray, DBC):
    """Group of bytes to represent file content (binaries and non-binaries)"""


@reference_in_the_book(section=(5, 3, 11, 2))
@invariant(
    lambda self: len(self) <= 2000,
    "Identifier shall have a maximum length of 2000 characters.",
)
class Identifier(Non_empty_XML_serializable_string, DBC):
    """
    string
    """


@reference_in_the_book(section=(5, 3, 11, 2))
@invariant(
    lambda self: len(self) <= 128,
    "NameType shall have a maximum length of 128 characters.",
)
class Name_type(Non_empty_XML_serializable_string, DBC):
    """
    string with length 128 maximum and 1 minimum
    """


@reference_in_the_book(section=(5, 3, 11, 2))
@invariant(
    lambda self: len(self) <= 64,
    "LabelType shall have a maximum length of 64 characters.",
)
class Label_type(Non_empty_XML_serializable_string, DBC):
    """
    string with length 64 maximum and 1 minimum characters
    """


@reference_in_the_book(section=(5, 3, 11, 2))
@invariant(
    lambda self: len(self) <= 255,
    "LabelType shall have a maximum length of 255 characters.",
)
class Message_topic_type(Non_empty_XML_serializable_string, DBC):
    """
    string with length 255 maximum and minimum 1 characters
    """


# noinspection SpellCheckingInspection
@invariant(
    lambda self: matches_BCP_47(self),
    "The value must represent a value language tag conformant to BCP 47.",
)
class BCP_47_language_tag(str, DBC):
    """
    Represent a language tag conformant to BCP 47.

    See: https://tools.ietf.org/rfc/bcp/bcp47.txt
    """


@reference_in_the_book(section=(5, 3, 11, 2))
@invariant(
    lambda self: matches_MIME_type(self),
    "The value must represent a valid content MIME type according to RFC 2046.",
)
@invariant(
    lambda self: len(self) <= 100,
    "ContentType shall have a maximum length of 100 characters.",
)
class Content_type(Non_empty_XML_serializable_string, DBC):
    """
    String with length 100 maximum and minimum 1 characters

    .. note::

        Any content type as in RFC2046.

    A media type (also MIME type and content type) […] is a two-part
    identifier for file formats and format contents transmitted on
    the Internet. The Internet Assigned Numbers Authority (IANA) is
    the official authority for the standardization and publication of
    these classifications. Media types were originally defined in
    Request for Comments 2045 in November 1996 as a part of MIME
    (Multipurpose Internet Mail Extensions) specification, for denoting
    type of email message content and attachments.
    """


@invariant(
    lambda self: matches_RFC_8089_path(self),
    "The value must represent a valid file URI scheme according to RFC 8089.",
)
@reference_in_the_book(section=(5, 3, 11, 2))
class Path_type(Identifier, DBC):
    """
    Identifier

    .. note::

        Any string conformant to RFC8089 , the “file” URI scheme (for
        relative and absolute file paths)
    """

    pass


@reference_in_the_book(section=(5, 3, 11, 2))
class Qualifier_type(Name_type, DBC):
    """
    string
    """


class Value_data_type(str, DBC):
    """
    any XSD simple type as specified via :class:`Data_type_def_XSD`
    """


@invariant(
    lambda self: matches_ID_short(self),
    "ID-short of Referables shall only feature letters, digits, underscore (``_``); "
    "starting mandatory with a letter. *I.e.* ``[a-zA-Z][a-zA-Z0-9_]*``.",
)
class ID_short_type(Name_type, DBC):
    """
    Represent a short ID of an :class:`Referable`.

    :constraint AASd-002:

        ID-short of :class:`Referable`'s shall only feature letters, digits,
        underscore (``_``); starting mandatory with a letter.
        *I.e.* ``[a-zA-Z][a-zA-Z0-9_]*``.

    :constraint AASd-117:

        Constraint AASd-117: idShort of non-identifiable :class:`Referable`
        not being a direct child of a :class:`Submodel_element_list` shall be specified.
    """


@abstract
# fmt: off
@invariant(
    lambda self:
    not (self.supplemental_semantic_IDs is not None)
    or (
        self.semantic_ID is not None
    ),
    "Constraint AASd-118: If there are supplemental semantic IDs defined "
    "then there shall be also a main semantic ID."
)
@invariant(
    lambda self:
    not (self.supplemental_semantic_IDs is not None)
    or len(self.supplemental_semantic_IDs) >= 1,
    "Supplemental semantic IDs must be either not set or have at least one item"
)
# fmt: on
@reference_in_the_book(section=(5, 3, 2, 6))
class Has_semantics(DBC):
    """
    Element that can have a semantic definition plus some supplemental semantic
    definitions.

    :constraint AASd-118:

        If there are ID :attr:`Has_semantics.supplemental_semantic_IDs` defined
        then there shall be also a main semantic ID :attr:`Has_semantics.semantic_ID`.
    """

    semantic_ID: Optional["Reference"]
    """
    Identifier of the semantic definition of the element. It is called semantic ID
    of the element or also main semantic ID of the element.

    .. note::

        It is recommended to use a global reference.
    """

    supplemental_semantic_IDs: Optional[List["Reference"]]
    """
    Identifier of a supplemental semantic definition of the element.
    It is called supplemental semantic ID of the element.

    .. note::

        It is recommended to use a global reference.
    """

    def __init__(
        self,
        semantic_ID: Optional["Reference"] = None,
        supplemental_semantic_IDs: Optional[List["Reference"]] = None,
    ) -> None:
        self.semantic_ID = semantic_ID
        self.supplemental_semantic_IDs = supplemental_semantic_IDs


# fmt: off
@invariant(
    lambda self:
    not (self.value is not None)
    or (
        value_consistent_with_XSD_type(self.value, self.value_type_or_default())
    ),
    "The value must match the value type."
)
@invariant(
    lambda self:
    not (self.refers_to is not None)
    or len(self.refers_to) >= 1,
    "Refers-to must be either not set or have at least one item"
)
# fmt: on
@reference_in_the_book(section=(5, 3, 2, 4), index=1)
class Extension(Has_semantics):
    """
    Single extension of an element.
    """

    name: "Name_type"
    """
    Name of the extension.

    :constraint AASd-077:

        The name of an extension (Extension/name) within :class:`Has_extensions` needs
        to be unique.
    """

    value_type: Optional["Data_type_def_XSD"]
    """
    Type of the value of the extension.

    Default: :attr:`Data_type_def_XSD.String`
    """

    @implementation_specific
    def value_type_or_default(self) -> "Data_type_def_XSD":
        # NOTE (mristin, 2022-04-7):
        # This implementation will not be transpiled, but is given here as reference.
        return (
            self.value_type if self.value_type is not None else Data_type_def_XSD.String
        )

    value: Optional["Value_data_type"]
    """
    Value of the extension
    """

    refers_to: Optional[List["Reference"]]
    """
    Reference to an element the extension refers to.
    """

    def __init__(
            self,
            name: "Name_type",
            semantic_ID: Optional["Reference"] = None,
            supplemental_semantic_IDs: Optional[List["Reference"]] = None,
            value_type: Optional["Data_type_def_XSD"] = None,
            value: Optional["Value_data_type"] = None,
            refers_to: Optional[List["Reference"]] = None,
    ) -> None:
        Has_semantics.__init__(
            self,
            semantic_ID=semantic_ID,
            supplemental_semantic_IDs=supplemental_semantic_IDs,
        )

        self.name = name
        self.value_type = value_type
        self.value = value
        self.refers_to = refers_to


# fmt: off
@abstract
@reference_in_the_book(section=(5, 3, 2, 4))
@invariant(
    lambda self:
    not (self.extensions is not None) or extension_names_are_unique(self.extensions),
    "Constraint AASd-077: The name of an extension (Extension/name) within "
    "Has-Extensions needs to be unique."
)
@invariant(
    lambda self:
    not (self.extensions is not None)
    or len(self.extensions) >= 1,
    "Extensions must be either not set or have at least one item"
)
# fmt: on
class Has_extensions(DBC):
    """
    Element that can be extended by proprietary extensions.

    .. note::

        Extensions are proprietary, i.e. they do not support global interoperability.
    """

    extensions: Optional[List["Extension"]]
    """
    An extension of the element.
    """

    def __init__(self, extensions: Optional[List["Extension"]] = None) -> None:
        self.extensions = extensions


# fmt: off
@abstract
@invariant(
    lambda self:
    not (self.display_name is not None)
    or lang_strings_have_unique_languages(self.display_name),
    "Display name specifies no duplicate languages"
)
@invariant(
    lambda self:
    not (self.display_name is not None)
    or len(self.display_name) >= 1,
    "Display name must be either not set or have at least one item"
)
@invariant(
    lambda self:
    not (self.description is not None)
    or lang_strings_have_unique_languages(self.description),
    "Description specifies no duplicate languages"
)
@invariant(
    lambda self:
    not (self.description is not None)
    or len(self.description) >= 1,
    "Description must be either not set or have at least one item"
)
@reference_in_the_book(section=(5, 3, 2, 10))
@serialization(with_model_type=True)
# fmt: on
class Referable(Has_extensions):
    """
    An element that is referable by its :attr:`ID_short`.

    This ID is not globally unique.
    This ID is unique within the name space of the element.
    """

    category: Optional[Name_type]
    """
    The category is a value that gives further meta information
    w.r.t. to the class of the element.
    It affects the expected existence of attributes and the applicability of
    constraints.

    .. note::

        The category is not identical to the semantic definition
        (:class:`Has_semantics`) of an element. The category e.g. could denote that
        the element is a measurement value whereas the semantic definition of
        the element would denote that it is the measured temperature.
    """

    ID_short: Optional["ID_short_type"]
    """
    In case of identifiables this attribute is a short name of the element.
    In case of referable this ID is an identifying string of the element within
    its name space.

    .. note::

        In case the element is a property and the property has a semantic definition
        (:attr:`Has_semantics.semantic_ID`) conformant to IEC61360
        the :attr:`ID_short` is typically identical to the short name in English.
    """

    display_name: Optional[List["Lang_string_name_type"]]
    """
    Display name. Can be provided in several languages.
    """

    description: Optional[List["Lang_string_text_type"]]
    """
    Description or comments on the element.

    The description can be provided in several languages.

    If no description is defined, then the definition of the concept
    description that defines the semantics of the element is used.

    Additional information can be provided, e.g., if the element is
    qualified and which qualifier types can be expected in which
    context or which additional data specification templates are
    provided.
    """

    def __init__(
        self,
        extensions: Optional[List["Extension"]] = None,
        category: Optional[Name_type] = None,
        ID_short: Optional["ID_short_type"] = None,
        display_name: Optional[List["Lang_string_name_type"]] = None,
        description: Optional[List["Lang_string_text_type"]] = None,
    ) -> None:
        Has_extensions.__init__(self, extensions=extensions)

        self.ID_short = ID_short
        self.display_name = display_name
        self.category = category
        self.description = description


@abstract
@reference_in_the_book(section=(5, 3, 2, 7))
class Identifiable(Referable):
    """An element that has a globally unique identifier."""

    administration: Optional["Administrative_information"]
    """
    Administrative information of an identifiable element.

    .. note::

        Some of the administrative information like the version number might need to
        be part of the identification.
    """

    ID: "Identifier"
    """The globally unique identification of the element."""

    def __init__(
        self,
        ID: "Identifier",
        extensions: Optional[List["Extension"]] = None,
        category: Optional[Name_type] = None,
        ID_short: Optional[ID_short_type] = None,
        display_name: Optional[List["Lang_string_name_type"]] = None,
        description: Optional[List["Lang_string_text_type"]] = None,
        administration: Optional["Administrative_information"] = None,
    ) -> None:
        Referable.__init__(
            self,
            extensions=extensions,
            category=category,
            ID_short=ID_short,
            display_name=display_name,
            description=description,
        )

        self.ID = ID
        self.administration = administration


@reference_in_the_book(section=(5, 3, 2, 5), index=1)
class Modelling_kind(Enum):
    """Enumeration for denoting whether an element is a template or an instance."""

    Template = "Template"
    """
    Specification of the common features of a structured element in sufficient detail
    that such a instance can be instantiated using it
    """

    Instance = "Instance"
    """
    Concrete, clearly identifiable element instance. Its creation and validation
    may be guided by a corresponding element template.
    """


@abstract
@reference_in_the_book(section=(5, 3, 2, 5))
class Has_kind(DBC):
    """
    An element with a kind is an element that can either represent a template or an
    instance.

    Default for an element is that it is representing an instance.
    """

    kind: Optional["Modelling_kind"]
    """
    Kind of the element: either type or instance.

    Default: :attr:`Modelling_kind.Instance`
    """

    @implementation_specific
    def kind_or_default(self) -> "Modelling_kind":
        # NOTE (mristin, 2022-04-7):
        # This implementation will not be transpiled, but is given here as reference.
        return self.kind if self.kind is not None else Modelling_kind.Instance

    def __init__(self, kind: Optional["Modelling_kind"] = None) -> None:
        self.kind = kind


# fmt: off
@abstract
@invariant(
    lambda self:
    not (self.embedded_data_specifications is not None)
    or len(self.embedded_data_specifications) >= 1,
    "Embedded data specifications must be either not set or have at least one item"
)
@reference_in_the_book(section=(5, 3, 2, 3))
# fmt: on
class Has_data_specification(DBC):
    """
    Element that can be extended by using data specification templates.

    A data specification template defines a named set of additional attributes an
    element may or shall have. The data specifications used are explicitly specified
    with their global ID.
    """

    embedded_data_specifications: Optional[List["Embedded_data_specification"]]
    """Embedded data specification."""

    def __init__(
        self,
        embedded_data_specifications: Optional[
            List["Embedded_data_specification"]
        ] = None,
    ) -> None:
        self.embedded_data_specifications = embedded_data_specifications


# fmt: off
@invariant(
    lambda self:
    not (self.revision is not None) or self.version is not None,
    "Constraint AASd-005: If version is not specified then also revision shall "
    "be unspecified. This means, a revision requires a version. If there is "
    "no version there is no revision either. Revision is optional."
)
@invariant(
    lambda self:
    not (self.version is not None)
    or not (len(self.version) > 4),
    "Constraint AASd-135: AdministrativeInformation/version shall have a length of "
    "maximum 4 characters."
)
@invariant(
    lambda self:
    not (self.revision is not None)
    or not (len(self.revision) > 4),
    "Constraint AASd-136: AdministrativeInformation/revision shall have a length of "
    "maximum 4 characters."
)
@reference_in_the_book(section=(5, 3, 2, 2))
# fmt: on
class Administrative_information(Has_data_specification):
    """
    Administrative meta-information for an element like version
    information.

    :constraint AASd-005:

        If :attr:`version` is not specified then also :attr:`revision` shall be
        unspecified. This means, a revision requires a version. If there is no version
        there is no revision neither. Revision is optional.
    """

    version: Optional[Non_empty_XML_serializable_string]
    """Version of the element."""

    revision: Optional[Non_empty_XML_serializable_string]
    """Revision of the element."""

    creator: Optional["Reference"]
    """The subject ID of the subject responsible for making the element."""

    template_ID: Optional["Identifier"]
    """
    Identifier of the template that guided the creation of the element.

    .. note::

       In case of a submodel the :attr:`template_ID` is the identifier
       of the submodel template_ID that guided the creation of the submodel

    .. note::

       The :attr:`template_ID` is not relevant for validation in Submodels.
       For validation the :attr:`Submodel.semantic_ID` shall be used.

    .. note::

       Usage of :attr:`template_ID` is not restricted to submodel instances. So also
       the creation of submodel templates can be guided by another submodel template.
    """

    def __init__(
        self,
        embedded_data_specifications: Optional[
            List["Embedded_data_specification"]
        ] = None,
        version: Optional[Non_empty_XML_serializable_string] = None,
        revision: Optional[Non_empty_XML_serializable_string] = None,
        creator: Optional["Reference"] = None,
        template_ID: Optional["Identifier"] = None,
    ) -> None:
        Has_data_specification.__init__(
            self, embedded_data_specifications=embedded_data_specifications
        )

        self.version = version
        self.revision = revision
        self.creator = creator
        self.template_ID = template_ID


# fmt: off
@abstract
@invariant(
    lambda self:
    not (self.qualifiers is not None)
    or qualifier_types_are_unique(self.qualifiers),
    "Constraint AASd-021: Every qualifiable can only have one qualifier with "
    "the same type."
)
@invariant(
    lambda self:
    not (self.qualifiers is not None)
    or len(self.qualifiers) >= 1,
    "Qualifiers must be either not set or have at least one item"
)
@reference_in_the_book(section=(5, 3, 2, 8))
@serialization(with_model_type=True)
# fmt: on
class Qualifiable(DBC):
    """
    The value of a qualifiable element may be further qualified by one or more
    qualifiers.

    :constraint AASd-119:

        If any :attr:`Qualifier.kind` value of :attr:`Qualifiable.qualifiers` is
        equal to :attr:`Qualifier_kind.Template_qualifier` and the qualified element
        inherits from :class:`Has_kind` then the qualified element shall be of
        kind Template (:attr:`Has_kind.kind` = :attr:`Modelling_kind.Template`).
    """

    qualifiers: Optional[List["Qualifier"]]
    """
    Additional qualification of a qualifiable element.

    :constraint AASd-021:

        Every qualifiable can only have one qualifier with the same
        :attr:`Qualifier.type`.
    """

    def __init__(self, qualifiers: Optional[List["Qualifier"]] = None) -> None:
        self.qualifiers = qualifiers


@reference_in_the_book(section=(5, 3, 2, 9), index=1)
class Qualifier_kind(Enum):
    """
    Enumeration for kinds of qualifiers.

    .. note::

        This element is experimental and therefore may be subject to change or may be
        removed completely in future versions of the meta-model.
    """

    Value_qualifier = "ValueQualifier"
    """
    qualifies the value of the element and can change during run-time.

    Value qualifiers are only applicable to elements with kind
    :attr:`Modelling_kind.Instance`.
    """

    Concept_qualifier = "ConceptQualifier"
    """
    qualifies the semantic definition the element is referring to
    (:attr:`Has_semantics.semantic_ID`)
    """

    Template_qualifier = "TemplateQualifier"
    """
    qualifies the elements within a specific submodel on concept level.

    Template qualifiers are only applicable to elements with kind
    :attr:`Modelling_kind.Template`.
    """


# fmt: off
@invariant(
    lambda self:
    not (self.value is not None)
    or value_consistent_with_XSD_type(self.value, self.value_type),
    "Constraint AASd-020: The value shall be consistent to the data type as defined "
    "in value type.",
)
@reference_in_the_book(section=(5, 3, 2, 9))
# fmt: on
class Qualifier(Has_semantics):
    """
    A qualifier is a type-value-pair that makes additional statements w.r.t. the value
    of the element.

    :constraint AASd-006:

        If both the :attr:`value` and the :attr:`value_ID` of
        a :class:`Qualifier` are present then the :attr:`value` needs
        to be identical to the value of the referenced coded value
        in :attr:`value_ID`.

    :constraint AASd-020:

        The value of :attr:`value` shall be consistent to the data type as
        defined in :attr:`value_type`.
    """

    kind: Optional["Qualifier_kind"]
    """
    The qualifier kind describes the kind of the qualifier that is applied to the
    element.

    Default: :attr:`Qualifier_kind.Concept_qualifier`
    """

    @implementation_specific
    def kind_or_default(self) -> "Qualifier_kind":
        # NOTE (mristin, 2022-05-24):
        # This implementation will not be transpiled, but is given here as reference.
        return self.kind if self.kind is not None else Qualifier_kind.Concept_qualifier

    type: "Qualifier_type"
    """
    The qualifier *type* describes the type of the qualifier that is applied to
    the element.
    """

    value_type: "Data_type_def_XSD"
    """
    Data type of the qualifier value.
    """

    value: Optional["Value_data_type"]
    """
    The qualifier value is the value of the qualifier.
    """

    value_ID: Optional["Reference"]
    """
    Reference to the global unique ID of a coded value.

    .. note::

        It is recommended to use a global reference.
    """

    def __init__(
        self,
        type: "Qualifier_type",
        value_type: "Data_type_def_XSD",
        semantic_ID: Optional["Reference"] = None,
        supplemental_semantic_IDs: Optional[List["Reference"]] = None,
        kind: Optional["Qualifier_kind"] = None,
        value: Optional["Value_data_type"] = None,
        value_ID: Optional["Reference"] = None,
    ) -> None:
        Has_semantics.__init__(
            self,
            semantic_ID=semantic_ID,
            supplemental_semantic_IDs=supplemental_semantic_IDs,
        )

        self.type = type
        self.value_type = value_type
        self.kind = kind
        self.value = value
        self.value_ID = value_ID


# fmt: off
@reference_in_the_book(section=(5, 3, 3))
@invariant(
    lambda self:
    not (self.submodels is not None)
    or (
        all(
            is_model_reference_to(reference, Key_types.Submodel)
            for reference in self.submodels
        )
    ),
    "All submodels must be model references to a submodel."
)
@invariant(
    lambda self:
    not (self.derived_from is not None)
    or (
        is_model_reference_to(
            self.derived_from,
            Key_types.Asset_administration_shell
        )
    ),
    "Derived-from must be a model reference to an asset administration shell."
)
@invariant(
    lambda self:
    not (self.submodels is not None)
    or len(self.submodels) >= 1,
    "Submodels must be either not set or have at least one item"
)
# fmt: on
class Asset_administration_shell(Identifiable, Has_data_specification):
    """An asset administration shell."""

    derived_from: Optional["Reference"]
    """The reference to the AAS the AAS was derived from."""

    asset_information: "Asset_information"
    """Meta-information about the asset the AAS is representing."""

    submodels: Optional[List["Reference"]]
    """
    References to submodels of the AAS.

    A submodel is a description of an aspect of the asset the AAS is representing.

    The asset of an AAS is typically described by one or more submodels.

    Temporarily no submodel might be assigned to the AAS.
    """

    def __init__(
        self,
        ID: Identifier,
        asset_information: "Asset_information",
        extensions: Optional[List["Extension"]] = None,
        category: Optional[Name_type] = None,
        ID_short: Optional[ID_short_type] = None,
        display_name: Optional[List["Lang_string_name_type"]] = None,
        description: Optional[List["Lang_string_text_type"]] = None,
        administration: Optional["Administrative_information"] = None,
        embedded_data_specifications: Optional[
            List["Embedded_data_specification"]
        ] = None,
        derived_from: Optional["Reference"] = None,
        submodels: Optional[List["Reference"]] = None,
    ) -> None:
        Identifiable.__init__(
            self,
            ID=ID,
            extensions=extensions,
            category=category,
            ID_short=ID_short,
            display_name=display_name,
            description=description,
            administration=administration,
        )

        Has_data_specification.__init__(
            self, embedded_data_specifications=embedded_data_specifications
        )

        self.derived_from = derived_from
        self.asset_information = asset_information
        self.submodels = submodels


# fmt: off
@invariant(
    lambda self:
    not (self.specific_asset_IDs is not None)
    or len(self.specific_asset_IDs) >= 1,
    "Specific asset IDs must be either not set or have at least one item"
)
@invariant(
    lambda self:
    self.global_asset_ID is not None
    or len(self.specific_asset_IDs) >= 1,
    "Constraint AASd-131: For AssetInformation either "
    "the globalAssetId shall be defined or at least one specificAssetId."
)
@invariant(
    lambda self:
    not (self.specific_asset_IDs is not None)
    or (
        all(
            (
                specific_asset_ID.name != "globalAssetId"
            ) or (
             specific_asset_ID.name == "globalAssetId" and
             specific_asset_ID.value == self.global_asset_ID
            )
            for specific_asset_ID in self.specific_asset_IDs
        )
    ),
    "AASd-116: ``globalAssetId`` is a reserved key. "
    "If used as value for ``Specific_asset_ID.name`` then ``Specific_asset_ID.value`` "
    "shall be identical to ``global_asset_ID``."
)
@reference_in_the_book(section=(5, 3, 4), index=0)
# fmt: on
class Asset_information(DBC):
    """
    In :class:`Asset_information` identifying meta data of the asset that is
    represented by an AAS is defined.

    The asset may either represent an asset type or an asset instance.

    The asset has a globally unique identifier plus – if needed – additional domain
    specific (proprietary) identifiers. However, to support the corner case of very
    first phase of lifecycle where a stabilised/constant_set global asset identifier
    does not already exist, the corresponding attribute :attr:`global_asset_ID` is
    optional.

    :constraint AASd-116:

        ``globalAssetId`` is a reserved key. If used as value for
        :attr:`Specific_asset_ID.name` then :attr:`Specific_asset_ID.value` shall be
        identical to :attr:`global_asset_ID`.

    :constraint AASd-131:

        For AssetInformation either the :attr:`global_asset_ID` shall be defined
        or at least one specificAssetId.
    """

    asset_kind: "Asset_kind"
    """
    Denotes whether the Asset is of kind :attr:`Asset_kind.Type` or
    :attr:`Asset_kind.Instance`.
    """

    global_asset_ID: Optional["Identifier"]
    """
    Global identifier of the asset the AAS is representing.

    This attribute is required as soon as the AAS is exchanged via partners in the life
    cycle of the asset. In a first phase of the life cycle the asset might not yet have
    a global ID but already an internal identifier. The internal identifier would be
    modelled via :attr:`specific_asset_IDs`.

    .. note::

        This is a global reference.
    """

    specific_asset_IDs: Optional[List["Specific_asset_ID"]]
    """
    Additional domain-specific, typically proprietary identifier for the asset like
    e.g., serial number etc.
    """

    asset_type: Optional["Identifier"]
    """
    In case :attr:`asset_kind` is applicable the :attr:`asset_type` is the asset ID
    of the type asset of the asset under consideration
    as identified by :attr:`global_asset_ID`.

    .. note::

        In case :attr:`asset_kind` is "Instance" than the :attr:`asset_type` denotes
        which "Type" the asset is of. But it is also possible
        to have an :attr:`asset_type` of an asset of kind "Type".

    """

    default_thumbnail: Optional["Resource"]
    """
    Thumbnail of the asset represented by the Asset Administration Shell.

    Used as default.
    """

    def __init__(
        self,
        asset_kind: "Asset_kind",
        global_asset_ID: Optional["Identifier"] = None,
        specific_asset_IDs: Optional[List["Specific_asset_ID"]] = None,
        asset_type: Optional["Identifier"] = None,
        default_thumbnail: Optional["Resource"] = None,
    ) -> None:
        self.asset_kind = asset_kind
        self.global_asset_ID = global_asset_ID
        self.specific_asset_IDs = specific_asset_IDs
        self.asset_type = asset_type
        self.default_thumbnail = default_thumbnail


@reference_in_the_book(section=(5, 3, 4), index=1)
class Resource(DBC):
    """
    Resource represents an address to a file (a locator). The value is an URI that
    can represent an absolute or relative path
    """

    path: "Path_type"
    """
    Path and name of the resource (with file extension).

    The path can be absolute or relative.
    """

    content_type: Optional["Content_type"]
    """
    Content type of the content of the file.

    The content type states which file extensions the file can have.
    """

    def __init__(
        self,
        path: "Path_type",
        content_type: Optional["Content_type"] = None,
    ) -> None:
        self.path = path
        self.content_type = content_type


@reference_in_the_book(section=(5, 3, 4), index=2)
class Asset_kind(Enum):
    """
    Enumeration for denoting whether an asset is a type asset or an instance asset.
    """

    Type = "Type"
    """
    Type asset
    """

    Instance = "Instance"
    """
    Instance asset
    """

    Not_applicable = "NotApplicable"
    """
    Neither a type asset nor an instance asset
    """


@reference_in_the_book(section=(5, 3, 4), index=3)
@invariant(
    lambda self: not (self.external_subject_ID is not None)
    or (self.external_subject_ID.type == Reference_types.External_reference),
    "Constraint AASd-133: SpecificAssetId/externalSubjectId shall be "
    "a global reference, i.e. Reference/type = GlobalReference.",
)
class Specific_asset_ID(Has_semantics):
    """
    A specific asset ID describes a generic supplementary identifying attribute of the
    asset.

    The specific asset ID is not necessarily globally unique.

    :constraint AASd-133:

        :attr:`external_subject_ID` shall be a global reference,
        i.e. :attr:`Reference.type` = GlobalReference.
    """

    name: Label_type
    """Name of the identifier"""

    value: Identifier
    """The value of the specific asset identifier with the corresponding name."""

    external_subject_ID: Optional["Reference"]
    """
    The (external) subject the key belongs to or has meaning to.

    .. note::

        This is a global reference.
    """

    def __init__(
        self,
        name: Label_type,
        value: Identifier,
        semantic_ID: Optional["Reference"] = None,
        supplemental_semantic_IDs: Optional[List["Reference"]] = None,
        external_subject_ID: Optional["Reference"] = None,
    ) -> None:
        Has_semantics.__init__(
            self,
            semantic_ID=semantic_ID,
            supplemental_semantic_IDs=supplemental_semantic_IDs,
        )
        self.name = name
        self.value = value
        self.external_subject_ID = external_subject_ID


# fmt: off
@reference_in_the_book(section=(5, 3, 5))
@invariant(
    lambda self:
    not (self.qualifiers is not None)
    or (
        not any(
            qualifier.kind == Qualifier_kind.Template_qualifier
            for qualifier in self.qualifiers
        ) or (
            self.kind_or_default() == Modelling_kind.Template
        )
    ),
    "Constraint AASd-119: If any qualifier kind value of a qualifiable qualifier is "
    "equal to template qualifier and the qualified element has kind then the qualified "
    "element shall be of kind template."
)
@invariant(
    lambda self:
    not (self.submodel_elements is not None)
    or (
        not (self.kind == Modelling_kind.Template)
        or (
            not any(
                not any(
                    qualifier.kind == Qualifier_kind.Template_qualifier
                    for qualifier in submodel_element.qualifiers
                )
                for submodel_element in self.submodel_elements
            )
        )
    ),
    "Constraint AASd-129: If any qualifier kind value of a Submodel element qualifier "
    "(attribute qualifier inherited via Qualifiable) is equal to TemplateQualifier "
    "then the submodel element shall be part of a submodel template, i.e. a Submodel "
    "with submodel kind (attribute kind inherited via HasKind) value is equal to "
    "Template"
)
@invariant(
    lambda self:
    not (self.submodel_elements is not None)
    or (ID_shorts_are_unique(self.submodel_elements)),
    "Constraint AASd-022: ID-short of non-identifiable referables "
    "within the same name space shall be unique (case-sensitive)."
)
@invariant(
    lambda self:
    not (self.submodel_elements is not None)
    or all(
        element.ID_short is not None
        for element in self.submodel_elements
    ),
    "ID-shorts need to be defined for all the submodel elements."
)
@invariant(
    lambda self:
    not (self.submodel_elements is not None)
    or len(self.submodel_elements) >= 1,
    "Submodel elements must be either not set or have at least one item"
)
# fmt: on
class Submodel(
    Identifiable, Has_kind, Has_semantics, Qualifiable, Has_data_specification
):
    """
    A submodel defines a specific aspect of the asset represented by the AAS.

    A submodel is used to structure the digital representation and technical
    functionality of an Administration Shell into distinguishable parts. Each submodel
    refers to a well-defined domain or subject matter. Submodels can become
    standardized and, thus, become submodels templates.
    """

    submodel_elements: Optional[List["Submodel_element"]]
    """A submodel consists of zero or more submodel elements."""

    def __init__(
        self,
        ID: Identifier,
        extensions: Optional[List["Extension"]] = None,
        category: Optional[Name_type] = None,
        ID_short: Optional[ID_short_type] = None,
        display_name: Optional[List["Lang_string_name_type"]] = None,
        description: Optional[List["Lang_string_text_type"]] = None,
        administration: Optional["Administrative_information"] = None,
        kind: Optional["Modelling_kind"] = None,
        semantic_ID: Optional["Reference"] = None,
        supplemental_semantic_IDs: Optional[List["Reference"]] = None,
        qualifiers: Optional[List["Qualifier"]] = None,
        embedded_data_specifications: Optional[
            List["Embedded_data_specification"]
        ] = None,
        submodel_elements: Optional[List["Submodel_element"]] = None,
    ) -> None:
        Identifiable.__init__(
            self,
            ID=ID,
            extensions=extensions,
            category=category,
            ID_short=ID_short,
            display_name=display_name,
            description=description,
            administration=administration,
        )

        Has_kind.__init__(self, kind=kind)

        Has_semantics.__init__(
            self,
            semantic_ID=semantic_ID,
            supplemental_semantic_IDs=supplemental_semantic_IDs,
        )

        Qualifiable.__init__(self, qualifiers=qualifiers)

        Has_data_specification.__init__(
            self, embedded_data_specifications=embedded_data_specifications
        )

        self.submodel_elements = submodel_elements


# fmt: off
@abstract
@reference_in_the_book(section=(5, 3, 6))
# fmt: on
class Submodel_element(Referable, Has_semantics, Qualifiable, Has_data_specification):
    """
    A submodel element is an element suitable for the description and differentiation of
    assets.

    It is recommended to add a :attr:`Has_semantics.semantic_ID` to a submodel element.

    :constraint AASd-129:

        If any :attr:`Qualifier.kind` value of :attr:`qualifiers` (attribute qualifier
        inherited via Qualifiable) is equal to :attr:`Qualifier_kind.Template_qualifier`
        then the submodel element shall be part of a submodel template, i.e.
        a Submodel with :attr:`Submodel.kind` (attribute kind inherited via HasKind)
        value is equal to Template.
    """

    def __init__(
        self,
        extensions: Optional[List["Extension"]] = None,
        category: Optional[Name_type] = None,
        ID_short: Optional[ID_short_type] = None,
        display_name: Optional[List["Lang_string_name_type"]] = None,
        description: Optional[List["Lang_string_text_type"]] = None,
        semantic_ID: Optional["Reference"] = None,
        supplemental_semantic_IDs: Optional[List["Reference"]] = None,
        qualifiers: Optional[List["Qualifier"]] = None,
        embedded_data_specifications: Optional[
            List["Embedded_data_specification"]
        ] = None,
    ) -> None:
        Referable.__init__(
            self,
            extensions=extensions,
            category=category,
            ID_short=ID_short,
            display_name=display_name,
            description=description,
        )

        Has_semantics.__init__(
            self,
            semantic_ID=semantic_ID,
            supplemental_semantic_IDs=supplemental_semantic_IDs,
        )

        Qualifiable.__init__(self, qualifiers=qualifiers)

        Has_data_specification.__init__(
            self, embedded_data_specifications=embedded_data_specifications
        )


@reference_in_the_book(section=(5, 3, 7, 15))
class Relationship_element(Submodel_element):
    """
    A relationship element is used to define a relationship between two elements
    being either referable (model reference) or external (global reference).
    """

    first: "Reference"
    """
    Reference to the first element in the relationship taking the role of the subject.
    """

    second: "Reference"
    """
    Reference to the second element in the relationship taking the role of the object.
    """

    def __init__(
        self,
        first: "Reference",
        second: "Reference",
        extensions: Optional[List["Extension"]] = None,
        category: Optional[Name_type] = None,
        ID_short: Optional[ID_short_type] = None,
        display_name: Optional[List["Lang_string_name_type"]] = None,
        description: Optional[List["Lang_string_text_type"]] = None,
        semantic_ID: Optional["Reference"] = None,
        supplemental_semantic_IDs: Optional[List["Reference"]] = None,
        qualifiers: Optional[List["Qualifier"]] = None,
        embedded_data_specifications: Optional[
            List["Embedded_data_specification"]
        ] = None,
    ) -> None:
        Submodel_element.__init__(
            self,
            extensions=extensions,
            category=category,
            ID_short=ID_short,
            display_name=display_name,
            description=description,
            semantic_ID=semantic_ID,
            supplemental_semantic_IDs=supplemental_semantic_IDs,
            qualifiers=qualifiers,
            embedded_data_specifications=embedded_data_specifications,
        )

        self.first = first
        self.second = second


class AAS_submodel_elements(Enum):
    """Enumeration of all possible elements of a :class:`Submodel_element_list`."""

    Annotated_relationship_element = "AnnotatedRelationshipElement"
    Basic_event_element = "BasicEventElement"
    Blob = "Blob"
    Capability = "Capability"
    Data_element = "DataElement"
    Entity = "Entity"
    Event_element = "EventElement"
    File = "File"
    Multi_language_property = "MultiLanguageProperty"
    Operation = "Operation"
    Property = "Property"
    Range = "Range"
    Reference_element = "ReferenceElement"
    Relationship_element = "RelationshipElement"
    Submodel_element = "SubmodelElement"
    Submodel_element_list = "SubmodelElementList"
    Submodel_element_collection = "SubmodelElementCollection"


# fmt: off
@reference_in_the_book(section=(5, 3, 7, 17))
@invariant(
    lambda self:
    not (self.value is not None)
    or all(
        element.ID_short is None
        for element in self.value
    ),
    "Constraint AASd-120: idShort of submodel elements being a direct child of a  "
    "SubmodelElementList shall not be specified."
)
@invariant(
    lambda self:
    not (
            self.value is not None
            and (
                    self.type_value_list_element == AAS_submodel_elements.Property
                    or self.type_value_list_element == AAS_submodel_elements.Range
            )
    ) or (
        self.value_type_list_element is not None
        and properties_or_ranges_have_value_type(
            self.value,
            self.value_type_list_element
        )
    ),
    "Constraint AASd-109: If type value list element is equal to "
    "Property or Range value type list element shall be set "
    "and all first level child elements shall have the value type as specified in "
    "value type list element.")
@invariant(
    lambda self:
    not (self.value is not None)
    or all(
        submodel_element_is_of_type(element, self.type_value_list_element)
        for element in self.value
    ),
    "Constraint AASd-108: All first level child elements shall have "
    "the same submodel element type as specified in type value list element."
)
@invariant(
    lambda self:
    not (self.value is not None)
    or submodel_elements_have_identical_semantic_IDs(self.value),
    "Constraint AASd-114: If two first level child elements "
    "have a semantic ID then they shall be identical."
)
@invariant(
    lambda self:
    not (
            self.value is not None
            and self.semantic_ID_list_element is not None
    ) or (
        all(
            not (child.semantic_ID is not None)
            or reference_key_values_equal(
                child.semantic_ID,
                self.semantic_ID_list_element)
            for child in self.value
        )
    ),
    "Constraint AASd-107: If a first level child element has a semantic ID "
    "it shall be identical to semantic ID list element."
)
@invariant(
    lambda self:
    not (self.value is not None)
    or len(self.value) >= 1,
    "Value must be either not set or have at least one item"
)
# fmt: on
class Submodel_element_list(Submodel_element):
    """
    A submodel element list is an ordered list of submodel elements.

    The numbering starts with zero (0).

    :constraint AASd-107:

        If a first level child element in a :class:`Submodel_element_list` has
        a :attr:`Has_semantics.semantic_ID` it
        shall be identical to :attr:`Submodel_element_list.semantic_ID_list_element`.

    :constraint AASd-114:

        If two first level child elements in a :class:`Submodel_element_list` have
        a :attr:`Has_semantics.semantic_ID` then they shall be identical.

    :constraint AASd-115:

        If a first level child element in a :class:`Submodel_element_list` does not
        specify a :attr:`Has_semantics.semantic_ID` then the value is assumed to be
        identical to :attr:`Submodel_element_list.semantic_ID_list_element`.

    :constraint AASd-108:

        All first level child elements in a :class:`Submodel_element_list` shall have
        the same submodel element type as specified in :attr:`type_value_list_element`.

    :constraint AASd-109:

        If :attr:`type_value_list_element` is equal to
        :attr:`AAS_submodel_elements.Property` or
        :attr:`AAS_submodel_elements.Range`
        :attr:`value_type_list_element` shall be set and all first
        level child elements in the :class:`Submodel_element_list` shall have
        the value type as specified in :attr:`value_type_list_element`.
    """

    order_relevant: Optional["bool"]
    """
    Defines whether order in list is relevant. If :attr:`order_relevant` = ``False``
    then the list is representing a set or a bag.

    Default: ``True``
    """

    @implementation_specific
    def order_relevant_or_default(self) -> bool:
        # NOTE (mristin, 2022-04-7):
        # This implementation will not be transpiled, but is given here as reference.
        return self.order_relevant if self.order_relevant is not None else True

    semantic_ID_list_element: Optional["Reference"]
    """
    Semantic ID the submodel elements contained in the list match to.

    .. note::

        It is recommended to use a global reference.
    """

    type_value_list_element: "AAS_submodel_elements"
    """
    The submodel element type of the submodel elements contained in the list.
    """

    value_type_list_element: Optional["Data_type_def_XSD"]
    """
    The value type of the submodel element contained in the list.
    """

    value: Optional[List["Submodel_element"]]
    """
    Submodel element contained in the list.

    The list is ordered.
    """

    def __init__(
        self,
        type_value_list_element: "AAS_submodel_elements",
        extensions: Optional[List["Extension"]] = None,
        category: Optional[Name_type] = None,
        ID_short: Optional[ID_short_type] = None,
        display_name: Optional[List["Lang_string_name_type"]] = None,
        description: Optional[List["Lang_string_text_type"]] = None,
        semantic_ID: Optional["Reference"] = None,
        supplemental_semantic_IDs: Optional[List["Reference"]] = None,
        qualifiers: Optional[List["Qualifier"]] = None,
        embedded_data_specifications: Optional[
            List["Embedded_data_specification"]
        ] = None,
        order_relevant: Optional["bool"] = None,
        semantic_ID_list_element: Optional["Reference"] = None,
        value_type_list_element: Optional["Data_type_def_XSD"] = None,
        value: Optional[List["Submodel_element"]] = None,
    ) -> None:
        Submodel_element.__init__(
            self,
            extensions=extensions,
            category=category,
            ID_short=ID_short,
            display_name=display_name,
            description=description,
            semantic_ID=semantic_ID,
            supplemental_semantic_IDs=supplemental_semantic_IDs,
            qualifiers=qualifiers,
            embedded_data_specifications=embedded_data_specifications,
        )

        self.type_value_list_element = type_value_list_element
        self.order_relevant = order_relevant
        self.semantic_ID_list_element = semantic_ID_list_element
        self.value_type_list_element = value_type_list_element
        self.value = value


# fmt: off
@reference_in_the_book(section=(5, 3, 7, 16))
@invariant(
    lambda self:
    not (self.value is not None)
    or ID_shorts_are_unique(self.value),
    "ID-shorts of the value must be unique."
)
@invariant(
    lambda self:
    not (self.value is not None)
    or all(
        element.ID_short is not None
        for element in self.value
    ),
    "ID-shorts need to be defined for all the elements."
)
@invariant(
    lambda self:
    not (self.value is not None)
    or len(self.value) >= 1,
    "Value must be either not set or have at least one item"
)
# fmt: on
class Submodel_element_collection(Submodel_element):
    """
    A submodel element collection is a kind of struct, i.e. a a logical encapsulation
    of multiple named values. It has a fixed number of submodel elements.
    """

    value: Optional[List["Submodel_element"]]
    """
    Submodel element contained in the collection.
    """

    def __init__(
        self,
        extensions: Optional[List["Extension"]] = None,
        category: Optional[Name_type] = None,
        ID_short: Optional[ID_short_type] = None,
        display_name: Optional[List["Lang_string_name_type"]] = None,
        description: Optional[List["Lang_string_text_type"]] = None,
        semantic_ID: Optional["Reference"] = None,
        supplemental_semantic_IDs: Optional[List["Reference"]] = None,
        qualifiers: Optional[List["Qualifier"]] = None,
        embedded_data_specifications: Optional[
            List["Embedded_data_specification"]
        ] = None,
        value: Optional[List["Submodel_element"]] = None,
    ) -> None:
        Submodel_element.__init__(
            self,
            extensions=extensions,
            category=category,
            ID_short=ID_short,
            display_name=display_name,
            description=description,
            semantic_ID=semantic_ID,
            supplemental_semantic_IDs=supplemental_semantic_IDs,
            qualifiers=qualifiers,
            embedded_data_specifications=embedded_data_specifications,
        )

        self.value = value


Valid_categories_for_data_element: Set[str] = constant_set(
    values=[
        "CONSTANT",
        "PARAMETER",
        "VARIABLE",
    ],
    description="""\
Categories for :class:`Data_element` as defined in :constraintref:`AASd-090`""",
)


# fmt: off
@abstract
@invariant(
    lambda self:
    not (self.category is not None)
    or self.category in Valid_categories_for_data_element,
    "Constraint AASd-090: For data elements category shall be one "
    "of the following values: CONSTANT, PARAMETER or VARIABLE",
)
@reference_in_the_book(section=(5, 3, 7, 6))
# fmt: on
class Data_element(Submodel_element):
    """
    A data element is a submodel element that is not further composed out of
    other submodel elements.

    A data element is a submodel element that has a value. The type of value differs
    for different subtypes of data elements.

    :constraint AASd-090:

        For data elements :attr:`category` shall be one of the following
        values: ``CONSTANT``, ``PARAMETER`` or ``VARIABLE``.

        Default: ``VARIABLE``
    """

    def __init__(
        self,
        extensions: Optional[List["Extension"]] = None,
        category: Optional[Name_type] = None,
        ID_short: Optional[ID_short_type] = None,
        display_name: Optional[List["Lang_string_name_type"]] = None,
        description: Optional[List["Lang_string_text_type"]] = None,
        semantic_ID: Optional["Reference"] = None,
        supplemental_semantic_IDs: Optional[List["Reference"]] = None,
        qualifiers: Optional[List[Qualifier]] = None,
        embedded_data_specifications: Optional[
            List["Embedded_data_specification"]
        ] = None,
    ) -> None:
        Submodel_element.__init__(
            self,
            extensions=extensions,
            category=category,
            ID_short=ID_short,
            display_name=display_name,
            description=description,
            semantic_ID=semantic_ID,
            supplemental_semantic_IDs=supplemental_semantic_IDs,
            qualifiers=qualifiers,
            embedded_data_specifications=embedded_data_specifications,
        )

    @implementation_specific
    @ensure(lambda result: result in Valid_categories_for_data_element)
    def category_or_default(self) -> str:
        # NOTE (mristin, 2022-04-7):
        # This implementation will not be transpiled, but is given here as reference.
        return self.category if self.category is not None else "VARIABLE"


# fmt: off
@reference_in_the_book(section=(5, 3, 7, 12))
@invariant(
    lambda self:
    not (self.value is not None)
    or value_consistent_with_XSD_type(self.value, self.value_type),
    "Value must be consistent with the value type."
)
# fmt: on
class Property(Data_element):
    """
    A property is a data element that has a single value.

    :constraint AASd-007:

        If both, the :attr:`value` and the :attr:`value_ID` are
        present then the value of :attr:`value` needs to be identical to
        the value of the referenced coded value in :attr:`value_ID`.
    """

    value_type: "Data_type_def_XSD"
    """
    Data type of the value
    """

    value: Optional["Value_data_type"]
    """
    The value of the property instance.
    """

    value_ID: Optional["Reference"]
    """
    Reference to the global unique ID of a coded value.

    .. note::

        It is recommended to use a global reference.
    """

    def __init__(
        self,
        value_type: "Data_type_def_XSD",
        extensions: Optional[List["Extension"]] = None,
        category: Optional[Name_type] = None,
        ID_short: Optional[ID_short_type] = None,
        display_name: Optional[List["Lang_string_name_type"]] = None,
        description: Optional[List["Lang_string_text_type"]] = None,
        semantic_ID: Optional["Reference"] = None,
        supplemental_semantic_IDs: Optional[List["Reference"]] = None,
        qualifiers: Optional[List[Qualifier]] = None,
        embedded_data_specifications: Optional[
            List["Embedded_data_specification"]
        ] = None,
        value: Optional["Value_data_type"] = None,
        value_ID: Optional["Reference"] = None,
    ) -> None:
        Data_element.__init__(
            self,
            extensions=extensions,
            category=category,
            ID_short=ID_short,
            display_name=display_name,
            description=description,
            semantic_ID=semantic_ID,
            supplemental_semantic_IDs=supplemental_semantic_IDs,
            qualifiers=qualifiers,
            embedded_data_specifications=embedded_data_specifications,
        )

        self.value_type = value_type
        self.value = value
        self.value_ID = value_ID


# fmt: off
@invariant(
    lambda self:
    not (self.value is not None)
    or len(self.value) >= 1,
    "Value must be either not set or have at least one item"
)
@invariant(
    lambda self:
    not (self.value is not None)
    or lang_strings_have_unique_languages(self.value),
    "Value specifies no duplicate languages"
)
@reference_in_the_book(section=(5, 3, 7, 10))
# fmt: on
class Multi_language_property(Data_element):
    """
    A property is a data element that has a multi-language value.

    :constraint AASd-012:
        If both the :attr:`value` and the :attr:`value_ID` are present then for each
        string in a specific language the meaning must be the same as specified in
        :attr:`value_ID`.
    """

    value: Optional[List["Lang_string_text_type"]]
    """
    The value of the property instance.
    """

    value_ID: Optional["Reference"]
    """
    Reference to the global unique ID of a coded value.

    .. note::

        It is recommended to use a global reference.
    """

    def __init__(
        self,
        extensions: Optional[List["Extension"]] = None,
        category: Optional[Name_type] = None,
        ID_short: Optional[ID_short_type] = None,
        display_name: Optional[List["Lang_string_name_type"]] = None,
        description: Optional[List["Lang_string_text_type"]] = None,
        semantic_ID: Optional["Reference"] = None,
        supplemental_semantic_IDs: Optional[List["Reference"]] = None,
        qualifiers: Optional[List[Qualifier]] = None,
        embedded_data_specifications: Optional[
            List["Embedded_data_specification"]
        ] = None,
        value: Optional[List["Lang_string_text_type"]] = None,
        value_ID: Optional["Reference"] = None,
    ) -> None:
        Data_element.__init__(
            self,
            extensions=extensions,
            category=category,
            ID_short=ID_short,
            display_name=display_name,
            description=description,
            semantic_ID=semantic_ID,
            supplemental_semantic_IDs=supplemental_semantic_IDs,
            qualifiers=qualifiers,
            embedded_data_specifications=embedded_data_specifications,
        )

        self.value = value
        self.value_ID = value_ID


# fmt: off
@reference_in_the_book(section=(5, 3, 7, 13))
@invariant(
    lambda self:
    not (self.min is not None)
    or value_consistent_with_XSD_type(self.min, self.value_type),
    "Min must be consistent with the value type."
)
@invariant(
    lambda self:
    not (self.max is not None)
    or value_consistent_with_XSD_type(self.max, self.value_type),
    "Max must be consistent with the value type."
)
# fmt: on
class Range(Data_element):
    """
    A range data element is a data element that defines a range with min and max.
    """

    value_type: "Data_type_def_XSD"
    """
    Data type of the min und max
    """

    min: Optional["Value_data_type"]
    """
    The minimum value of the range.

    If the min value is missing, then the value is assumed to be negative infinite.
    """

    max: Optional["Value_data_type"]
    """
    The maximum value of the range.

    If the max value is missing, then the value is assumed to be positive infinite.
    """

    def __init__(
        self,
        value_type: "Data_type_def_XSD",
        extensions: Optional[List["Extension"]] = None,
        category: Optional[Name_type] = None,
        ID_short: Optional[ID_short_type] = None,
        display_name: Optional[List["Lang_string_name_type"]] = None,
        description: Optional[List["Lang_string_text_type"]] = None,
        semantic_ID: Optional["Reference"] = None,
        supplemental_semantic_IDs: Optional[List["Reference"]] = None,
        qualifiers: Optional[List[Qualifier]] = None,
        embedded_data_specifications: Optional[
            List["Embedded_data_specification"]
        ] = None,
        min: Optional["Value_data_type"] = None,
        max: Optional["Value_data_type"] = None,
    ) -> None:
        Data_element.__init__(
            self,
            extensions=extensions,
            category=category,
            ID_short=ID_short,
            display_name=display_name,
            description=description,
            semantic_ID=semantic_ID,
            supplemental_semantic_IDs=supplemental_semantic_IDs,
            qualifiers=qualifiers,
            embedded_data_specifications=embedded_data_specifications,
        )

        self.value_type = value_type
        self.min = min
        self.max = max


@reference_in_the_book(section=(5, 3, 7, 14))
class Reference_element(Data_element):
    """
    A reference element is a data element that defines a logical reference to another
    element within the same or another AAS or a reference to an external object or
    entity.
    """

    value: Optional["Reference"]
    """
    Global reference to an external object or entity or a logical reference to
    another element within the same or another AAS (i.e. a model reference to
    a Referable).
    """

    def __init__(
        self,
        extensions: Optional[List["Extension"]] = None,
        category: Optional[Name_type] = None,
        ID_short: Optional[ID_short_type] = None,
        display_name: Optional[List["Lang_string_name_type"]] = None,
        description: Optional[List["Lang_string_text_type"]] = None,
        semantic_ID: Optional["Reference"] = None,
        supplemental_semantic_IDs: Optional[List["Reference"]] = None,
        qualifiers: Optional[List[Qualifier]] = None,
        embedded_data_specifications: Optional[
            List["Embedded_data_specification"]
        ] = None,
        value: Optional["Reference"] = None,
    ) -> None:
        Data_element.__init__(
            self,
            extensions=extensions,
            category=category,
            ID_short=ID_short,
            display_name=display_name,
            description=description,
            semantic_ID=semantic_ID,
            supplemental_semantic_IDs=supplemental_semantic_IDs,
            qualifiers=qualifiers,
            embedded_data_specifications=embedded_data_specifications,
        )

        self.value = value


@reference_in_the_book(section=(5, 3, 7, 4))
class Blob(Data_element):
    """
    A :class:`Blob` is a data element that represents a file that is contained with its
    source code in the value attribute.
    """

    value: Optional["Blob_type"]
    """
    The value of the :class:`Blob` instance of a blob data element.

    .. note::

        In contrast to the file property the file content is stored directly as value
        in the :class:`Blob` data element.
    """

    content_type: Content_type
    """
    Content type of the content of the :class:`Blob`.

    The content type (MIME type) states which file extensions the file can have.

    Valid values are content types like e.g. ``application/json``, ``application/xls``,
    ``image/jpg``.

    The allowed values are defined as in RFC2046.
    """

    def __init__(
        self,
        content_type: Content_type,
        extensions: Optional[List["Extension"]] = None,
        category: Optional[Name_type] = None,
        ID_short: Optional[ID_short_type] = None,
        display_name: Optional[List["Lang_string_name_type"]] = None,
        description: Optional[List["Lang_string_text_type"]] = None,
        semantic_ID: Optional["Reference"] = None,
        supplemental_semantic_IDs: Optional[List["Reference"]] = None,
        qualifiers: Optional[List[Qualifier]] = None,
        embedded_data_specifications: Optional[
            List["Embedded_data_specification"]
        ] = None,
        value: Optional["Blob_type"] = None,
    ) -> None:
        Data_element.__init__(
            self,
            extensions=extensions,
            category=category,
            ID_short=ID_short,
            display_name=display_name,
            description=description,
            semantic_ID=semantic_ID,
            supplemental_semantic_IDs=supplemental_semantic_IDs,
            qualifiers=qualifiers,
            embedded_data_specifications=embedded_data_specifications,
        )

        self.content_type = content_type
        self.value = value


@reference_in_the_book(section=(5, 3, 7, 9))
class File(Data_element):
    """
    A File is a data element that represents an address to a file (a locator).

    The value is an URI that can represent an absolute or relative path.
    """

    value: Optional["Path_type"]
    """
    Path and name of the referenced file (with file extension).

    The path can be absolute or relative.
    """

    content_type: "Content_type"
    """
    Content type of the content of the file.

    The content type states which file extensions the file can have.
    """

    def __init__(
        self,
        content_type: "Content_type",
        extensions: Optional[List["Extension"]] = None,
        category: Optional[Name_type] = None,
        ID_short: Optional[ID_short_type] = None,
        display_name: Optional[List["Lang_string_name_type"]] = None,
        description: Optional[List["Lang_string_text_type"]] = None,
        semantic_ID: Optional["Reference"] = None,
        supplemental_semantic_IDs: Optional[List["Reference"]] = None,
        qualifiers: Optional[List[Qualifier]] = None,
        embedded_data_specifications: Optional[
            List["Embedded_data_specification"]
        ] = None,
        value: Optional["Path_type"] = None,
    ) -> None:
        Data_element.__init__(
            self,
            extensions=extensions,
            category=category,
            ID_short=ID_short,
            display_name=display_name,
            description=description,
            semantic_ID=semantic_ID,
            supplemental_semantic_IDs=supplemental_semantic_IDs,
            qualifiers=qualifiers,
            embedded_data_specifications=embedded_data_specifications,
        )

        self.content_type = content_type
        self.value = value


# fmt: off
@invariant(
    lambda self:
    not (self.annotations is not None)
    or len(self.annotations) >= 1,
    "Annotations must be either not set or have at least one item"
)
@reference_in_the_book(section=(5, 3, 7, 2))
# fmt: on
class Annotated_relationship_element(Relationship_element):
    """
    An annotated relationship element is a relationship element that can be annotated
    with additional data elements.
    """

    annotations: Optional[List[Data_element]]
    """
    A data element that represents an annotation that holds for the relationship
    between the two elements
    """

    def __init__(
        self,
        first: "Reference",
        second: "Reference",
        extensions: Optional[List["Extension"]] = None,
        category: Optional[Name_type] = None,
        ID_short: Optional[ID_short_type] = None,
        display_name: Optional[List["Lang_string_name_type"]] = None,
        description: Optional[List["Lang_string_text_type"]] = None,
        semantic_ID: Optional["Reference"] = None,
        supplemental_semantic_IDs: Optional[List["Reference"]] = None,
        qualifiers: Optional[List[Qualifier]] = None,
        embedded_data_specifications: Optional[
            List["Embedded_data_specification"]
        ] = None,
        annotations: Optional[List[Data_element]] = None,
    ) -> None:
        Relationship_element.__init__(
            self,
            first=first,
            second=second,
            extensions=extensions,
            category=category,
            ID_short=ID_short,
            display_name=display_name,
            description=description,
            semantic_ID=semantic_ID,
            supplemental_semantic_IDs=supplemental_semantic_IDs,
            qualifiers=qualifiers,
            embedded_data_specifications=embedded_data_specifications,
        )

        self.annotations = annotations


# fmt: off
@reference_in_the_book(section=(5, 3, 7, 7))
@invariant(
    lambda self:
    not (self.specific_asset_IDs is not None)
    or len(self.specific_asset_IDs) >= 1,
    "Specific asset IDs must be either not set or have at least one item"
)
@invariant(
    lambda self:
    (
        self.entity_type == Entity_type.Self_managed_entity
        and (
            (
                    self.global_asset_ID is not None
                    and self.specific_asset_IDs is None
            ) or (
                    self.global_asset_ID is None
                    and len(self.specific_asset_IDs) >= 1
            )
        )
    ) or (
            self.global_asset_ID is None
            and self.specific_asset_IDs is None
    ),
    "Constraint AASd-014: Either the attribute global asset ID or "
    "specific asset ID must be set if entity type is set to 'SelfManagedEntity'. "
    "They are not existing otherwise."
)
@invariant(
    lambda self:
    not (self.statements is not None)
    or len(self.statements) >= 1,
    "Statements must be either not set or have at least one item"
)
# fmt: on
class Entity(Submodel_element):
    """
    An entity is a submodel element that is used to model entities.

    :constraint AASd-014:

        Either the attribute :attr:`global_asset_ID` or :attr:`specific_asset_IDs`
        of an :class:`Entity` must be set if :attr:`entity_type` is set to
        :attr:`Entity_type.Self_managed_entity`. They are not existing otherwise.
    """

    statements: Optional[List["Submodel_element"]]
    """
    Describes statements applicable to the entity by a set of submodel elements,
    typically with a qualified value.
    """

    entity_type: "Entity_type"
    """
    Describes whether the entity is a co-managed entity or a self-managed entity.
    """

    global_asset_ID: Optional["Identifier"]
    """
    Global identifier of the asset the entity is representing.

    .. note::

        This is a global reference.
    """

    specific_asset_IDs: Optional[List["Specific_asset_ID"]]
    """
    Reference to a specific asset ID representing a supplementary identifier
    of the asset represented by the Asset Administration Shell.
    """

    def __init__(
        self,
        entity_type: "Entity_type",
        extensions: Optional[List["Extension"]] = None,
        category: Optional[Name_type] = None,
        ID_short: Optional[ID_short_type] = None,
        display_name: Optional[List["Lang_string_name_type"]] = None,
        description: Optional[List["Lang_string_text_type"]] = None,
        semantic_ID: Optional["Reference"] = None,
        supplemental_semantic_IDs: Optional[List["Reference"]] = None,
        qualifiers: Optional[List["Qualifier"]] = None,
        embedded_data_specifications: Optional[
            List["Embedded_data_specification"]
        ] = None,
        statements: Optional[List["Submodel_element"]] = None,
        global_asset_ID: Optional["Identifier"] = None,
        specific_asset_IDs: Optional[List["Specific_asset_ID"]] = None,
    ) -> None:
        Submodel_element.__init__(
            self,
            extensions=extensions,
            category=category,
            ID_short=ID_short,
            display_name=display_name,
            description=description,
            semantic_ID=semantic_ID,
            supplemental_semantic_IDs=supplemental_semantic_IDs,
            qualifiers=qualifiers,
            embedded_data_specifications=embedded_data_specifications,
        )

        self.statements = statements
        self.entity_type = entity_type
        self.global_asset_ID = global_asset_ID
        self.specific_asset_IDs = specific_asset_IDs


@reference_in_the_book(section=(5, 3, 7, 7), index=1)
class Entity_type(Enum):
    """
    Enumeration for denoting whether an entity is a self-managed entity or a co-managed
    entity.
    """

    Co_managed_entity = "CoManagedEntity"
    """
    For co-managed entities there is no separate AAS. Co-managed entities need to be
    part of a self-managed entity.
    """

    Self_managed_entity = "SelfManagedEntity"
    """
    Self-Managed Entities have their own AAS but can be part of the bill of material of
    a composite self-managed entity.

    The asset of an I4.0 Component is a self-managed entity per definition.
    """


@reference_in_the_book(section=(5, 3, 7, 3), index=1)
class Direction(Enum):
    """
    Direction

    .. note::

        This element is experimental and therefore may be subject to change or may be
        removed completely in future versions of the meta-model.
    """

    Input = "input"
    """
    Input direction.
    """

    Output = "output"
    """
    Output direction
    """


@reference_in_the_book(section=(5, 3, 7, 3), index=2)
class State_of_event(Enum):
    """
    State of an event

    .. note::

        This element is experimental and therefore may be subject to change or may be
        removed completely in future versions of the meta-model.
    """

    On = "on"
    """
    Event is on
    """

    Off = "off"
    """
    Event is off.
    """


# fmt: off
@invariant(
    lambda self:
    is_model_reference_to_referable(self.observable_reference),
    "Observable reference must be a model reference to a referable."
)
@invariant(
    lambda self:
    (
        is_model_reference_to(self.source, Key_types.Event_element)
        or is_model_reference_to(self.source, Key_types.Basic_event_element)
    ),
    "Source must be a model reference to an EventElement."
)
@reference_in_the_book(section=(5, 3, 7, 3), index=3)
# fmt: on
class Event_payload(DBC):
    """
    Defines the necessary information of an event instance sent out or received.

    .. note::

        This element is experimental and therefore may be subject to change or may be
        removed completely in future versions of the meta-model.
    """

    source: "Reference"
    """
    Reference to the source event element, including identification of
    :class:`Asset_administration_shell`, :class:`Submodel`,
    :class:`Submodel_element`'s.
    """

    source_semantic_ID: Optional["Reference"]
    """
    :attr:`Has_semantics.semantic_ID` of the source event element, if available

    .. note::

        It is recommended to use a global reference.
    """

    observable_reference: "Reference"
    """
    Reference to the referable, which defines the scope of the event.

    Can be :class:`Asset_administration_shell`, :class:`Submodel` or
    :class:`Submodel_element`.
    """

    observable_semantic_ID: Optional["Reference"]
    """
    :attr:`Has_semantics.semantic_ID` of the referable which defines the scope of
    the event, if available.

    .. note::

        It is recommended to use a global reference.
    """

    topic: Optional["Message_topic_type"]
    """
    Information for the outer message infrastructure for scheduling the event to
    the respective communication channel.
    """

    subject_ID: Optional["Reference"]
    """
    Subject, who/which initiated the creation.

    .. note::

        This is an external reference.
    """

    time_stamp: "Date_time_UTC"
    """
    Timestamp in UTC, when this event was triggered.
    """

    payload: Optional["Blob_type"]
    """
    Event specific payload.
    """

    def __init__(
        self,
        source: "Reference",
        observable_reference: "Reference",
        time_stamp: "Date_time_UTC",
        source_semantic_ID: Optional["Reference"] = None,
        observable_semantic_ID: Optional["Reference"] = None,
        topic: Optional["Message_topic_type"] = None,
        subject_ID: Optional["Reference"] = None,
        payload: Optional["Blob_type"] = None,
    ) -> None:
        self.source = source
        self.observable_reference = observable_reference
        self.time_stamp = time_stamp
        self.source_semantic_ID = source_semantic_ID
        self.observable_semantic_ID = observable_semantic_ID
        self.topic = topic
        self.subject_ID = subject_ID
        self.payload = payload


@abstract
@reference_in_the_book(section=(5, 3, 7, 8))
class Event_element(Submodel_element):
    """
    An event element.

    .. note::

        This element is experimental and therefore may be subject to change or may be
        removed completely in future versions of the meta-model.
    """

    def __init__(
        self,
        extensions: Optional[List["Extension"]] = None,
        category: Optional[Name_type] = None,
        ID_short: Optional[ID_short_type] = None,
        display_name: Optional[List["Lang_string_name_type"]] = None,
        description: Optional[List["Lang_string_text_type"]] = None,
        semantic_ID: Optional["Reference"] = None,
        supplemental_semantic_IDs: Optional[List["Reference"]] = None,
        qualifiers: Optional[List[Qualifier]] = None,
        embedded_data_specifications: Optional[
            List["Embedded_data_specification"]
        ] = None,
    ) -> None:
        Submodel_element.__init__(
            self,
            extensions=extensions,
            category=category,
            ID_short=ID_short,
            display_name=display_name,
            description=description,
            semantic_ID=semantic_ID,
            supplemental_semantic_IDs=supplemental_semantic_IDs,
            qualifiers=qualifiers,
            embedded_data_specifications=embedded_data_specifications,
        )


# fmt: off
@reference_in_the_book(section=(5, 3, 7, 3))
@invariant(
    lambda self:
    not (self.message_broker is not None)
    or is_model_reference_to_referable(self.message_broker),
    "Message broker must be a model reference to a referable."
)
@invariant(
    lambda self:
    is_model_reference_to_referable(self.observed),
    "Observed must be a model reference to a referable."
)
@invariant(
    lambda self:
    not (self.direction == Direction.Input)
    or self.max_interval is None,
    "Max. interval is not applicable for input direction"
)
# fmt: on
class Basic_event_element(Event_element):
    """
    A basic event element.

    .. note::

        This element is experimental and therefore may be subject to change or may be
        removed completely in future versions of the meta-model.
    """

    observed: "Reference"
    """
    Reference to the :class:`Referable`, which defines the scope of the event.
    Can be :class:`Asset_administration_shell`, :class:`Submodel`, or
    :class:`Submodel_element`.

    Reference to a referable, e.g., a data element or
    a submodel, that is being observed.
    """

    direction: "Direction"
    """
    Direction of event.

    Can be ``{ Input, Output }``.
    """

    state: "State_of_event"
    """
    State of event.

    Can be ``{ On, Off }``.
    """

    message_topic: Optional["Message_topic_type"]
    """
    Information for the outer message infrastructure for scheduling the event to the
    respective communication channel.
    """

    message_broker: Optional["Reference"]
    """
    Information, which outer message infrastructure shall handle messages for
    the :class:`Event_element`. Refers to a :class:`Submodel`,
    :class:`Submodel_element_list`, :class:`Submodel_element_collection` or
    :class:`Entity`, which contains :class:`Data_element`'s describing
    the proprietary specification for the message broker.

    .. note::

        For different message infrastructure, e.g., OPC UA or MQTT or AMQP, this
        proprietary specification could be standardized by having respective Submodels.
    """

    last_update: Optional["Date_time_UTC"]
    """
    Timestamp in UTC, when the last event was received (input direction) or sent
    (output direction).
    """

    min_interval: Optional["Duration"]
    """
    For input direction, reports on the maximum frequency, the software entity behind
    the respective Referable can handle input events.

    For output events, specifies the maximum frequency of outputting this event to
    an outer infrastructure.

    Might be not specified, that is, there is no minimum interval.
    """

    max_interval: Optional["Duration"]
    """
    For input direction: not applicable.

    For output direction: maximum interval in time, the respective Referable shall send
    an update of the status of the event, even if no other trigger condition for
    the event was not met.

    Might be not specified, that is, there is no maximum interval
    """

    def __init__(
        self,
        observed: "Reference",
        direction: "Direction",
        state: "State_of_event",
        extensions: Optional[List["Extension"]] = None,
        category: Optional[Name_type] = None,
        ID_short: Optional[ID_short_type] = None,
        display_name: Optional[List["Lang_string_name_type"]] = None,
        description: Optional[List["Lang_string_text_type"]] = None,
        semantic_ID: Optional["Reference"] = None,
        supplemental_semantic_IDs: Optional[List["Reference"]] = None,
        qualifiers: Optional[List[Qualifier]] = None,
        embedded_data_specifications: Optional[
            List["Embedded_data_specification"]
        ] = None,
        message_topic: Optional["Message_topic_type"] = None,
        message_broker: Optional["Reference"] = None,
        last_update: Optional["Date_time_UTC"] = None,
        min_interval: Optional["Duration"] = None,
        max_interval: Optional["Duration"] = None,
    ) -> None:
        Event_element.__init__(
            self,
            extensions=extensions,
            category=category,
            ID_short=ID_short,
            display_name=display_name,
            description=description,
            semantic_ID=semantic_ID,
            supplemental_semantic_IDs=supplemental_semantic_IDs,
            qualifiers=qualifiers,
            embedded_data_specifications=embedded_data_specifications,
        )

        self.observed = observed
        self.direction = direction
        self.state = state
        self.message_topic = message_topic
        self.message_broker = message_broker
        self.last_update = last_update
        self.min_interval = min_interval
        self.max_interval = max_interval


# fmt: off
@invariant(
    lambda self:
    not (self.inoutput_variables is not None)
    or len(self.inoutput_variables) >= 1,
    "Inoutput variables must be either not set or have at least one item"
)
@invariant(
    lambda self:
    not (self.output_variables is not None)
    or len(self.output_variables) >= 1,
    "Output variables must be either not set or have at least one item"
)
@invariant(
    lambda self:
    not (self.input_variables is not None)
    or len(self.input_variables) >= 1,
    "Input variables must be either not set or have at least one item"
)
@invariant(
    lambda self:
    ID_shorts_of_variables_are_unique(
        self.input_variables,
        self.output_variables,
        self.inoutput_variables
    ),
    "Constraint AASd-134: For an Operation the ID-short of all values of "
    "input, output and in/output variables."
)
@reference_in_the_book(section=(5, 3, 7, 11))
# fmt: on
class Operation(Submodel_element):
    """
    An operation is a submodel element with input and output variables.

    :constraint AASd-134:
        For an :class:`Operation` the :attr:`Referable.ID_short` of all
        :attr:`Operation_variable.value`'s in
        :attr:`input_variables`, :attr:`output_variables`
        and :attr:`inoutput_variables` shall be unique.
    """

    input_variables: Optional[List["Operation_variable"]]
    """
    Input parameter of the operation.
    """

    output_variables: Optional[List["Operation_variable"]]
    """
    Output parameter of the operation.
    """

    inoutput_variables: Optional[List["Operation_variable"]]
    """
    Parameter that is input and output of the operation.
    """

    def __init__(
        self,
        extensions: Optional[List["Extension"]] = None,
        category: Optional[Name_type] = None,
        ID_short: Optional[ID_short_type] = None,
        display_name: Optional[List["Lang_string_name_type"]] = None,
        description: Optional[List["Lang_string_text_type"]] = None,
        semantic_ID: Optional["Reference"] = None,
        supplemental_semantic_IDs: Optional[List["Reference"]] = None,
        qualifiers: Optional[List["Qualifier"]] = None,
        embedded_data_specifications: Optional[
            List["Embedded_data_specification"]
        ] = None,
        input_variables: Optional[List["Operation_variable"]] = None,
        output_variables: Optional[List["Operation_variable"]] = None,
        inoutput_variables: Optional[List["Operation_variable"]] = None,
    ) -> None:
        Submodel_element.__init__(
            self,
            extensions=extensions,
            category=category,
            ID_short=ID_short,
            display_name=display_name,
            description=description,
            semantic_ID=semantic_ID,
            supplemental_semantic_IDs=supplemental_semantic_IDs,
            qualifiers=qualifiers,
            embedded_data_specifications=embedded_data_specifications,
        )

        self.input_variables = input_variables
        self.output_variables = output_variables
        self.inoutput_variables = inoutput_variables


@reference_in_the_book(section=(5, 3, 7, 11), index=1)
class Operation_variable(DBC):
    """
    The value of an operation variable is a submodel element that is used as input
    and/or output variable of an operation.
    """

    value: "Submodel_element"
    """
    Describes an argument or result of an operation via a submodel element
    """

    def __init__(self, value: "Submodel_element") -> None:
        self.value = value


@reference_in_the_book(section=(5, 3, 7, 5))
class Capability(Submodel_element):
    """
    A capability is the implementation-independent description of the potential of an
    asset to achieve a certain effect in the physical or virtual world.

    .. note::

        The :attr:`semantic_ID` of a capability is typically an ontology.
        Thus, reasoning on capabilities is enabled.
    """

    def __init__(
        self,
        extensions: Optional[List["Extension"]] = None,
        category: Optional[Name_type] = None,
        ID_short: Optional[ID_short_type] = None,
        display_name: Optional[List["Lang_string_name_type"]] = None,
        description: Optional[List["Lang_string_text_type"]] = None,
        semantic_ID: Optional["Reference"] = None,
        supplemental_semantic_IDs: Optional[List["Reference"]] = None,
        qualifiers: Optional[List["Qualifier"]] = None,
        embedded_data_specifications: Optional[
            List["Embedded_data_specification"]
        ] = None,
    ) -> None:
        Submodel_element.__init__(
            self,
            extensions=extensions,
            category=category,
            ID_short=ID_short,
            display_name=display_name,
            description=description,
            semantic_ID=semantic_ID,
            supplemental_semantic_IDs=supplemental_semantic_IDs,
            qualifiers=qualifiers,
            embedded_data_specifications=embedded_data_specifications,
        )


# NOTE (mristin, 2022-08-19):
# We make the following verification functions implementation-specific since the casts
# are very clumsy to formalize and transpile in a readable way across languages.
# For example, since Python does not have a null-coalescing operator, formalizing
# the constraints such as :constraintref:`AASc-3a-004` would involve walrus operator and
# would result in an unreadable invariant.
#
# Therefore, we decided to encapsulate the logic in these few functions and estimate
# the maintenance effort to dwarf the effort needed to get this right in
# aas-core-codegen.


@verification
@implementation_specific
def data_specification_IEC_61360s_for_property_or_value_have_appropriate_data_type(
    embedded_data_specifications: List["Embedded_data_specification"],
) -> bool:
    """
    Check that the :attr:`Data_specification_IEC_61360.data_type` is defined
    appropriately for all data specifications whose content is given as IEC 61360.
    """
    # NOTE (mristin, 2022-04-7):
    # This implementation will not be transpiled, but is given here as reference.
    return all(
        not (
            isinstance(
                data_specification.data_specification_content,
                Data_specification_IEC_61360,
            )
        )
        or (
            data_specification.data_specification_content.data_type is not None
            and (
                data_specification.data_specification_content.data_type
                in Data_type_IEC_61360_for_property_or_value
            )
        )
        for data_specification in embedded_data_specifications
    )


@verification
@implementation_specific
def data_specification_IEC_61360s_for_reference_have_appropriate_data_type(
    embedded_data_specifications: List["Embedded_data_specification"],
) -> bool:
    """
    Check that the :attr:`Data_specification_IEC_61360.data_type` is defined
    appropriately for all data specifications whose content is given as IEC 61360.
    """
    # NOTE (mristin, 2022-04-7):
    # This implementation will not be transpiled, but is given here as reference.
    return all(
        not (
            isinstance(
                data_specification.data_specification_content,
                Data_specification_IEC_61360,
            )
        )
        or (
            data_specification.data_specification_content.data_type is not None
            and (
                data_specification.data_specification_content.data_type
                in Data_type_IEC_61360_for_reference
            )
        )
        for data_specification in embedded_data_specifications
    )


@verification
@implementation_specific
def data_specification_IEC_61360s_for_document_have_appropriate_data_type(
    embedded_data_specifications: List["Embedded_data_specification"],
) -> bool:
    """
    Check that the :attr:`Data_specification_IEC_61360.data_type` is defined
    appropriately for all data specifications whose content is given as IEC 61360.
    """
    # NOTE (mristin, 2022-04-7):
    # This implementation will not be transpiled, but is given here as reference.
    return all(
        not (
            isinstance(
                data_specification.data_specification_content,
                Data_specification_IEC_61360,
            )
        )
        or (
            data_specification.data_specification_content.data_type is not None
            and (
                data_specification.data_specification_content.data_type
                in Data_type_IEC_61360_for_document
            )
        )
        for data_specification in embedded_data_specifications
    )


@verification
@implementation_specific
def data_specification_IEC_61360s_have_data_type(
    embedded_data_specifications: List["Embedded_data_specification"],
) -> bool:
    """
    Check that the :attr:`Data_specification_IEC_61360.data_type` is defined for all
    data specifications whose content is given as IEC 61360.
    """
    # NOTE (mristin, 2022-04-7):
    # This implementation will not be transpiled, but is given here as reference.
    return all(
        not (
            isinstance(
                data_specification.data_specification_content,
                Data_specification_IEC_61360,
            )
        )
        or (data_specification.data_specification_content.data_type is not None)
        for data_specification in embedded_data_specifications
    )


@verification
@implementation_specific
def data_specification_IEC_61360s_have_value(
    embedded_data_specifications: List["Embedded_data_specification"],
) -> bool:
    """
    Check that the :attr:`Data_specification_IEC_61360.value` is defined
    for all data specifications whose content is given as IEC 61360.
    """
    # NOTE (mristin, 2022-04-7):
    # This implementation will not be transpiled, but is given here as reference.
    return all(
        not (
            isinstance(
                data_specification.data_specification_content,
                Data_specification_IEC_61360,
            )
        )
        or (data_specification.data_specification_content.value is not None)
        for data_specification in embedded_data_specifications
    )


@verification
@implementation_specific
def data_specification_IEC_61360s_have_definition_at_least_in_english(
    embedded_data_specifications: List["Embedded_data_specification"],
) -> bool:
    """
    Check that the :attr:`Data_specification_IEC_61360.definition` is defined
    for all data specifications whose content is given as IEC 61360 at least in English.
    """
    # NOTE (mristin, 2022-04-7):
    # This implementation will not be transpiled, but is given here as reference.

    for data_specification in embedded_data_specifications:
        if not isinstance(
            data_specification.data_specification_content, Data_specification_IEC_61360
        ):
            continue

        if data_specification.data_specification_content.definition is None:
            return False

        if not any(
            is_BCP_47_for_english(lang_string.language)
            for lang_string in (
                data_specification.data_specification_content.definition
            )
        ):
            return False

    return True


# fmt: off
@reference_in_the_book(section=(5, 3, 8))
@invariant(
    lambda self:
    not (
            self.category is not None
            and (self.category == "PROPERTY" or self.category == "VALUE")
            and self.embedded_data_specifications is not None
    ) or (
        data_specification_IEC_61360s_for_property_or_value_have_appropriate_data_type(
            self.embedded_data_specifications)
    ),
    "Constraint AASc-3a-004: For a concept description with category PROPERTY or VALUE "
    "using data specification IEC 61360, the data type of the data specification is "
    "mandatory and shall be one of: DATE, STRING, STRING_TRANSLATABLE, "
    "INTEGER_MEASURE, INTEGER_COUNT, INTEGER_CURRENCY, REAL_MEASURE, REAL_COUNT, "
    "REAL_CURRENCY, BOOLEAN, RATIONAL, RATIONAL_MEASURE, TIME, TIMESTAMP."
)
@invariant(
    lambda self:
    not (
            self.category is not None
            and (self.category == "REFERENCE")
            and self.embedded_data_specifications is not None
    ) or (
        data_specification_IEC_61360s_for_reference_have_appropriate_data_type(
            self.embedded_data_specifications)
    ),
    "Constraint AASc-3a-005: For a concept description with category REFERENCE "
    "using data specification IEC 61360, the data type of the data specification "
    "shall be one of: STRING, IRI, IRDI."
)
@invariant(
    lambda self:
    not (
            self.category is not None
            and (self.category == "DOCUMENT")
            and self.embedded_data_specifications is not None
    ) or (
        data_specification_IEC_61360s_for_document_have_appropriate_data_type(
            self.embedded_data_specifications
        )
    ),
    "Constraint AASc-3a-006: For a concept description with category DOCUMENT "
    "using data specification IEC 61360, the data type of the data specification "
    "shall be one of: FILE, BLOB, HTML."
)
@invariant(
    lambda self:
    not (
            self.category is not None
            and (self.category == "QUALIFIER_TYPE")
            and self.embedded_data_specifications is not None
    ) or (
        data_specification_IEC_61360s_have_data_type(self.embedded_data_specifications)
    ),
    "Constraint AASc-3a-007: For a concept description with category QUALIFIER_TYPE "
    "using data specification IEC 61360, the data type of the data specification is "
    "mandatory and shall be defined."
)
@invariant(
    lambda self:
    not (
        self.embedded_data_specifications is not None
    ) or (
        (
            data_specification_IEC_61360s_have_definition_at_least_in_english(
                self.embedded_data_specifications
            )
        ) or (
            data_specification_IEC_61360s_have_value(self.embedded_data_specifications)
        )
    ),
    "Constraint AASc-3a-008: For a concept description "
    "using data specification template IEC 61360, the definition "
    "is mandatory and shall be defined at least in English. "
    "Exception: The concept description describes a value"
)
@invariant(
    lambda self:
    not (
        self.category is not None
        and self.category != "VALUE"
        and self.embedded_data_specifications is not None
    ) or (
        data_specification_IEC_61360s_have_definition_at_least_in_english(
            self.embedded_data_specifications
        )
    ),
    "For a ConceptDescription referenced via value ID in a value list and "
    "using data specification template IEC61360 "
    "(http://admin-shell.io/DataSpecificationTemplates/DataSpecificationIEC61360/3/0), "
    "value shall be set."
)
@invariant(
    lambda self:
    not (self.is_case_of is not None)
    or len(self.is_case_of) >= 1,
    "Is-case-of must be either not set or have at least one item"
)
# fmt: on
class Concept_description(Identifiable, Has_data_specification):
    """
    The semantics of a property or other elements that may have a semantic description
    is defined by a concept description.

    The description of the concept should follow a standardized schema (realized as
    data specification template).

    :constraint AASc-3a-004:

        For a :class:`Concept_description` with :attr:`category` ``PROPERTY`` or
        ``VALUE`` using data specification IEC61360,
        the :attr:`Data_specification_IEC_61360.data_type` is mandatory and shall be
        one of: ``DATE``, ``STRING``, ``STRING_TRANSLATABLE``, ``INTEGER_MEASURE``,
        ``INTEGER_COUNT``, ``INTEGER_CURRENCY``, ``REAL_MEASURE``, ``REAL_COUNT``,
        ``REAL_CURRENCY``, ``BOOLEAN``, ``RATIONAL``, ``RATIONAL_MEASURE``,
        ``TIME``, ``TIMESTAMP``.

    .. note::

        Note: categories are deprecated since V3.0 of Part 1a of the document series
        "Details of the Asset Administration Shell".

    :constraint AASc-3a-005:
        For a :class:`Concept_description` with :attr:`category` ``REFERENCE``
        using data specification template IEC61360,
        the :attr:`Data_specification_IEC_61360.data_type` shall be
        one of: ``STRING``, ``IRI``, ``IRDI``.

    .. note::

        Note: categories are deprecated since V3.0 of Part 1a of the document series
        "Details of the Asset Administration Shell".

    :constraint AASc-3a-006:
        For a :class:`Concept_description` with :attr:`category` ``DOCUMENT``
        using data specification IEC61360,
        the :attr:`Data_specification_IEC_61360.data_type` shall be one of ``FILE``,
        ``BLOB``, ``HTML``

    .. note::

        Categories are deprecated since V3.0 of Part 1a of the document series
        "Details of the Asset Administration Shell".

    :constraint AASc-3a-007:
        For a :class:`Concept_description` with :attr:`category` ``QUALIFIER_TYPE``
        using data specification IEC61360,
        the :attr:`Data_specification_IEC_61360.data_type` is mandatory and shall be
        defined.

    .. note::

        Categories are deprecated since V3.0 of Part 1a of the document series
        "Details of the Asset Administration Shell".

    :constraint AASc-3a-008:
        For a :class:`Concept_description` using data specification template IEC61360,
        :attr:`Data_specification_IEC_61360.definition` is mandatory and shall be
        defined at least in English.

        Exception: The concept description describes a value, i.e.
        :attr:`Data_specification_IEC_61360.value` is defined.

    :constraint AASc-3a-003:
        For a :class:`Concept_description` using data specification template IEC61360,
        referenced via :attr:`Data_specification_IEC_61360.value_list`
        :attr:`Value_reference_pair.value_ID`
        the :attr:`Data_specification_IEC_61360.value` shall be set.
    """

    is_case_of: Optional[List["Reference"]]
    """
    Reference to an external definition the concept is compatible to or was derived
    from.

    .. note::

       It is recommended to use a global reference.

    .. note::

       Compare to is-case-of relationship in ISO 13584-32 & IEC EN 61360
    """

    def __init__(
        self,
        ID: Identifier,
        extensions: Optional[List["Extension"]] = None,
        category: Optional[Name_type] = None,
        ID_short: Optional[ID_short_type] = None,
        display_name: Optional[List["Lang_string_name_type"]] = None,
        description: Optional[List["Lang_string_text_type"]] = None,
        administration: Optional["Administrative_information"] = None,
        embedded_data_specifications: Optional[
            List["Embedded_data_specification"]
        ] = None,
        is_case_of: Optional[List["Reference"]] = None,
    ) -> None:
        Identifiable.__init__(
            self,
            ID=ID,
            extensions=extensions,
            category=category,
            ID_short=ID_short,
            display_name=display_name,
            description=description,
            administration=administration,
        )

        Has_data_specification.__init__(
            self, embedded_data_specifications=embedded_data_specifications
        )

        self.is_case_of = is_case_of


@reference_in_the_book(section=(5, 3, 10, 2), index=1)
class Reference_types(Enum):
    """
    ReferenceTypes
    """

    External_reference = "ExternalReference"
    """
    ExternalReference.
    """

    Model_reference = "ModelReference"
    """
    ModelReference
    """


# fmt: off
@invariant(
    lambda self:
    not (
        self.type == Reference_types.Model_reference
        and len(self.keys) > 2
    ) or (
        all(
            not (self.keys[i].type == Key_types.Submodel_element_list)
            or matches_xs_positive_integer(self.keys[i + 1].value)
            for i in range(0, len(self.keys) - 1)
        )
    ),
    "Constraint AASd-128: For model references, the value of a key preceded by a key "
    "with type Submodel element list is an integer number denoting the position in "
    "the array of the submodel element list."
)
# NOTE (mristin, 2022-07-10):
# We can write AASd-127 in this simpler form assuming that AASd-126 ensures that
# only the last key can be a fragment reference.
@invariant(
    lambda self:
    not (
        self.type == Reference_types.Model_reference
        and len(self.keys) > 1
        and self.keys[-1].type == Key_types.Fragment_reference
    ) or (
      self.keys[-2].type == Key_types.File
      or self.keys[-2].type == Key_types.Blob
    ),
    "Constraint AASd-127: For model references, with more than one key "
    "in Reference/keys a key with Key/type Fragment reference shall be preceded "
    "by a key with Key/type File or Blob. "
)
@invariant(
    lambda self:
    not (
            self.type == Reference_types.Model_reference
            and len(self.keys) > 1
    )
    or (
        all(
            not (self.keys[i].type in Generic_fragment_keys)
            for i in range(0, len(self.keys) - 1)
        )
    ),
    "Constraint AASd-126: For model references with more than one key "
    "in Reference/keys the value of Key/type of the last key "
    "in the reference key chain may be one of Generic fragment keys or "
    "no key at all shall have a value out of Generic fragment keys."
)
@invariant(
    lambda self:
    not (self.type == Reference_types.Model_reference and len(self.keys) > 1)
    or (
        all(
            self.keys[i].type in Fragment_keys
            for i in range(1, len(self.keys))
        )
    ),
    "Constraint AASd-125: For model references with more than one key in Reference/keys"
    " the value of Key/type of each of the keys following the first key "
    "of Reference/keys shall be one of Fragment keys."
)
@invariant(
    lambda self:
    not (
        self.type == Reference_types.External_reference
        and len(self.keys) >= 1
    )
    or (
        self.keys[-1].type in Generic_globally_identifiables
        or self.keys[-1].type in Generic_fragment_keys
    ),
    "Constraint AASd-124: For external references the last key of Reference/keys "
    "shall be either one of Generic globally identifiables or "
    "one of Generic fragment keys."
)
@invariant(
    lambda self:
    not (
        self.type == Reference_types.Model_reference
        and len(self.keys) >= 1
    )
    or self.keys[0].type in AAS_identifiables,
    "Constraint AASd-123: For model references the value of Key/type of the first key "
    "of Reference/keys shall be one of AAS identifiables."
)
@invariant(
    lambda self:
    not (
        self.type == Reference_types.External_reference
        and len(self.keys) >= 1
    )
    or self.keys[0].type in Generic_globally_identifiables,
    "Constraint AASd-122: For external references the value of Key/type "
    "of the first key of Reference/keys shall be one of Generic globally identifiables."
)
@invariant(
    lambda self:
    not (len(self.keys) >= 1)
    or self.keys[0].type in Globally_identifiables,
    "Constraint AASd-121: For References the value of Key/type of the first key of "
    "Reference/keys shall be one of GloballyIdentifiables."
)
@invariant(
    lambda self: len(self.keys) >= 1,
    "Keys must contain at least one item."
)
@reference_in_the_book(section=(5, 3, 10, 2))
# fmt: on
class Reference(DBC):
    """
    Reference to either a model element of the same or another AAS or to an external
    entity.

    A reference is an ordered list of keys.

    A model reference is an ordered list of keys, each key referencing an element. The
    complete list of keys may for example be concatenated to a path that then gives
    unique access to an element.

    A global reference is a reference to an external entity.

    :constraint AASd-121:

        For :class:`Reference`'s the value of :attr:`Key.type` of the first key of "
        :attr:`keys` shall be one of :const:`Globally_identifiables`.

    :constraint AASd-122:

        For external references, i.e. :class:`Reference`'s with
        :attr:`Reference.type` = :attr:`Reference_types.External_reference`, the value
        of :attr:`Key.type` of the first key of :attr:`Reference.keys` shall be one of
        :const:`Generic_globally_identifiables`.

    :constraint AASd-123:

        For model references, i.e. :class:`Reference`'s with
        :attr:`Reference.type` = :attr:`Reference_types.Model_reference`, the value
        of :attr:`Key.type` of the first key of :attr:`Reference.keys` shall be one of
        :const:`AAS_identifiables`.

    :constraint AASd-124:

        For external references, i.e. :class:`Reference`'s with
        :attr:`Reference.type` = :attr:`Reference_types.External_reference`, the last
        key of :attr:`Reference.keys` shall be either one of
        :const:`Generic_globally_identifiables` or one of
        :const:`Generic_fragment_keys`.

    :constraint AASd-125:

        For model references, i.e. :class:`Reference`'s with
        :attr:`Reference.type` = :attr:`Reference_types.Model_reference`, with more
        than one key in :attr:`Reference.keys` the value of :attr:`Key.type`
        of each of the keys following the first
        key of :attr:`Reference.keys` shall be one of :const:`Fragment_keys`.

        .. note::

            :constraintref:`AASd-125` ensures that the shortest path is used.

    :constraint AASd-126:

        For model references, i.e. :class:`Reference`'s with
        :attr:`Reference.type` = :attr:`Reference_types.Model_reference`, with more
        than one key in :attr:`Reference.keys` the value of :attr:`Key.type`
        of the last key in the reference key chain may be
        one of :const:`Generic_fragment_keys` or no key at all
        shall have a value out of :const:`Generic_fragment_keys`.

    :constraint AASd-127:

        For model references, i.e. :class:`Reference`'s with
        :attr:`Reference.type` = :attr:`Reference_types.Model_reference`, with more
        than one key in :attr:`Reference.keys` a key with :attr:`Key.type`
        :attr:`Key_types.Fragment_reference` shall be preceded by a key with
        :attr:`Key.type` :attr:`Key_types.File` or :attr:`Key_types.Blob`. All other
        AAS fragments, i.e. :attr:`Key.type` values
        out of :const:`AAS_submodel_elements_as_keys`, do not support fragments.

        .. note::

            Which kind of fragments are supported depends on the content type and the
            specification of allowed fragment identifiers for the corresponding resource
            being referenced via the reference.

    :constraint AASd-128:

        For model references, i.e. :class:`Reference`'s with
        :attr:`Reference.type` = :attr:`Reference_types.Model_reference`, the
        :attr:`Key.value` of a :class:`Key` preceded by a :class:`Key` with
        :attr:`Key.type` = :attr:`Key_types.Submodel_element_list` is an integer
        number denoting the position in the array of the submodel element list.
    """

    type: "Reference_types"
    """
    Type of the reference.

    Denotes, whether reference is a global reference or a model reference.
    """

    referred_semantic_ID: Optional["Reference"]
    """
    :attr:`Has_semantics.semantic_ID` of the referenced model element
    (:attr:`Reference.type` = :attr:`Reference_types.Model_reference`).

    For global references there typically is no semantic ID.

    .. note::

        It is recommended to use a global reference.
    """

    keys: List["Key"]
    """
    Unique references in their name space.
    """

    def __init__(
        self,
        type: Reference_types,
        keys: List["Key"],
        referred_semantic_ID: Optional["Reference"] = None,
    ) -> None:
        self.type = type
        self.keys = keys
        self.referred_semantic_ID = referred_semantic_ID


@reference_in_the_book(section=(5, 3, 10, 3))
class Key(DBC):
    """A key is a reference to an element by its ID."""

    type: "Key_types"
    """
    Denotes which kind of entity is referenced.

    In case :attr:`type` = :attr:`Key_types.Fragment_reference` the key represents
    a bookmark or a similar local identifier within its parent element as specified
    by the key that precedes this key.

    In all other cases the key references a model element of the same or of another AAS.
    The name of the model element is explicitly listed.
    """

    value: "Identifier"
    """The key value, for example an IRDI or an URI"""

    def __init__(self, type: "Key_types", value: "Identifier") -> None:
        self.type = type
        self.value = value


@reference_in_the_book(section=(5, 3, 10, 3), index=1)
class Key_types(Enum):
    """Enumeration of different key value types within a key."""

    Annotated_relationship_element = "AnnotatedRelationshipElement"
    Asset_administration_shell = "AssetAdministrationShell"
    Basic_event_element = "BasicEventElement"
    Blob = "Blob"
    Capability = "Capability"
    Concept_description = "ConceptDescription"

    Data_element = "DataElement"
    """
    Data element.

    .. note::

        Data Element is abstract, *i.e.* if a key uses :attr:`Data_element`
        the reference may be a Property, a File etc.
    """

    Entity = "Entity"
    Event_element = "EventElement"
    """
    Event.

    .. note::

        :class:`Event_element` is abstract.
    """

    File = "File"

    Fragment_reference = "FragmentReference"
    """
    Bookmark or a similar local identifier of a subordinate part of
    a primary resource
    """

    Global_reference = "GlobalReference"

    Identifiable = "Identifiable"
    """
    Identifiable.

    .. note::

        Identifiable is abstract, i.e. if a key uses “Identifiable” the reference
        may be an Asset Administration Shell, a Submodel or a Concept Description.
    """

    Multi_language_property = "MultiLanguageProperty"
    """Property with a value that can be provided in multiple languages"""

    Operation = "Operation"
    Property = "Property"
    Range = "Range"
    """Range with min and max"""
    Referable = "Referable"

    Reference_element = "ReferenceElement"
    """
    Reference
    """

    Relationship_element = "RelationshipElement"
    """
    Relationship
    """
    Submodel = "Submodel"
    Submodel_element = "SubmodelElement"
    """
    Submodel Element

    .. note::

        Submodel Element is abstract, *i.e.* if a key uses :attr:`Submodel_element`
        the reference may be a :class:`Property`, an :class:`Operation` etc.
    """
    Submodel_element_collection = "SubmodelElementCollection"
    """
    Struct of Submodel Elements
    """

    Submodel_element_list = "SubmodelElementList"
    """
    List of Submodel Elements
    """


Generic_fragment_keys: Set[Key_types] = constant_set(
    values=[
        Key_types.Fragment_reference,
    ],
    description="""\
Enumeration of all identifiable elements within an asset administration shell.""",
    reference_in_the_book=reference_in_the_book(section=(5, 3, 10, 3), index=7),
)

assert Key_types.Fragment_reference in Generic_fragment_keys, (
    "We assume that fragment reference is in the generic fragment keys so that "
    "AASd-126 ensures that a key of type Fragment reference can only be the last key "
    "in the reference. This is necessary for our simpler formulation of AASd-127."
)

Generic_globally_identifiables: Set[Key_types] = constant_set(
    values=[
        Key_types.Global_reference,
    ],
    description="Enumeration of different key value types within a key.",
    reference_in_the_book=reference_in_the_book(section=(5, 3, 10, 3), index=9),
)

AAS_identifiables: Set[Key_types] = constant_set(
    values=[
        Key_types.Asset_administration_shell,
        Key_types.Concept_description,
        Key_types.Identifiable,
        Key_types.Submodel,
    ],
    description="Enumeration of different key value types within a key.",
    reference_in_the_book=reference_in_the_book(section=(5, 3, 10, 3), index=8),
)

AAS_submodel_elements_as_keys: Set[Key_types] = constant_set(
    values=[
        Key_types.Annotated_relationship_element,
        Key_types.Basic_event_element,
        Key_types.Blob,
        Key_types.Capability,
        Key_types.Data_element,
        Key_types.Entity,
        Key_types.Event_element,
        Key_types.File,
        Key_types.Multi_language_property,
        Key_types.Operation,
        Key_types.Property,
        Key_types.Range,
        Key_types.Reference_element,
        Key_types.Relationship_element,
        Key_types.Submodel_element,
        Key_types.Submodel_element_collection,
        Key_types.Submodel_element_list,
    ],
    description="""\
Enumeration of all submodel elements within an asset administration shell.""",
    reference_in_the_book=reference_in_the_book(section=(5, 3, 10, 3), index=5),
)

AAS_referable_non_identifiables: Set[Key_types] = constant_set(
    values=[
        Key_types.Annotated_relationship_element,
        Key_types.Basic_event_element,
        Key_types.Blob,
        Key_types.Capability,
        Key_types.Data_element,
        Key_types.Entity,
        Key_types.Event_element,
        Key_types.File,
        Key_types.Multi_language_property,
        Key_types.Operation,
        Key_types.Property,
        Key_types.Range,
        Key_types.Reference_element,
        Key_types.Relationship_element,
        Key_types.Submodel_element,
        Key_types.Submodel_element_collection,
        Key_types.Submodel_element_list,
    ],
    description="Enumeration of different fragment key value types within a key.",
    reference_in_the_book=reference_in_the_book(section=(5, 3, 10, 3), index=4),
    superset_of=[AAS_submodel_elements_as_keys],
)

AAS_referables: Set[Key_types] = constant_set(
    values=[
        Key_types.Asset_administration_shell,
        Key_types.Concept_description,
        Key_types.Identifiable,
        Key_types.Submodel,
        Key_types.Annotated_relationship_element,
        Key_types.Basic_event_element,
        Key_types.Blob,
        Key_types.Capability,
        Key_types.Data_element,
        Key_types.Entity,
        Key_types.Event_element,
        Key_types.File,
        Key_types.Multi_language_property,
        Key_types.Operation,
        Key_types.Property,
        Key_types.Range,
        Key_types.Reference_element,
        Key_types.Referable,
        Key_types.Relationship_element,
        Key_types.Submodel_element,
        Key_types.Submodel_element_collection,
        Key_types.Submodel_element_list,
    ],
    description="Enumeration of referables.",
    reference_in_the_book=reference_in_the_book(section=(5, 3, 10, 3), index=6),
    superset_of=[AAS_referable_non_identifiables, AAS_identifiables],
)

Globally_identifiables: Set[Key_types] = constant_set(
    values=[
        Key_types.Global_reference,
        Key_types.Asset_administration_shell,
        Key_types.Concept_description,
        Key_types.Identifiable,
        Key_types.Submodel,
    ],
    description="""\
Enumeration of all referable elements within an asset administration shell""",
    reference_in_the_book=reference_in_the_book(section=(5, 3, 10, 3), index=3),
    superset_of=[AAS_identifiables, Generic_globally_identifiables],
)

Fragment_keys: Set[Key_types] = constant_set(
    values=[
        Key_types.Fragment_reference,
        Key_types.Annotated_relationship_element,
        Key_types.Basic_event_element,
        Key_types.Blob,
        Key_types.Capability,
        Key_types.Data_element,
        Key_types.Entity,
        Key_types.Event_element,
        Key_types.File,
        Key_types.Multi_language_property,
        Key_types.Operation,
        Key_types.Property,
        Key_types.Range,
        Key_types.Reference_element,
        Key_types.Relationship_element,
        Key_types.Submodel_element,
        Key_types.Submodel_element_collection,
        Key_types.Submodel_element_list,
    ],
    description="Enumeration of different key value types within a key.",
    reference_in_the_book=reference_in_the_book(section=(5, 3, 10, 3), index=2),
    superset_of=[AAS_referable_non_identifiables, Generic_fragment_keys],
)


@reference_in_the_book(section=(5, 3, 11, 3))
class Data_type_def_XSD(Enum):
    """
    Enumeration listing all XSD anySimpleTypes
    """

    Any_URI = "xs:anyURI"
    Base_64_binary = "xs:base64Binary"
    Boolean = "xs:boolean"
    Byte = "xs:byte"
    Date = "xs:date"
    Date_time = "xs:dateTime"
    Decimal = "xs:decimal"
    Double = "xs:double"
    Duration = "xs:duration"
    Float = "xs:float"
    G_day = "xs:gDay"
    G_month = "xs:gMonth"
    G_month_day = "xs:gMonthDay"
    G_year = "xs:gYear"
    G_year_month = "xs:gYearMonth"
    Hex_binary = "xs:hexBinary"
    Int = "xs:int"
    Integer = "xs:integer"
    Long = "xs:long"
    Negative_integer = "xs:negativeInteger"
    Non_negative_integer = "xs:nonNegativeInteger"
    Non_positive_integer = "xs:nonPositiveInteger"
    Positive_integer = "xs:positiveInteger"
    Short = "xs:short"
    String = "xs:string"
    Time = "xs:time"
    Unsigned_byte = "xs:unsignedByte"
    Unsigned_int = "xs:unsignedInt"
    Unsigned_long = "xs:unsignedLong"
    Unsigned_short = "xs:unsignedShort"


@abstract
@reference_in_the_book(section=(5, 3, 11, 1))
class Abstract_lang_string(DBC):
    """Strings with language tags"""

    language: BCP_47_language_tag
    """Language tag conforming to BCP 47"""

    text: Non_empty_XML_serializable_string
    """Text in the :attr:`language`"""

    def __init__(
        self, language: BCP_47_language_tag, text: Non_empty_XML_serializable_string
    ) -> None:
        self.language = language
        self.text = text


@invariant(
    lambda self: len(self.text) <= 128,
    "String shall have a maximum length of 128 characters.",
)
class Lang_string_name_type(Abstract_lang_string, DBC):
    """String with length 128 maximum and minimum 1 characters and with language tags"""

    def __init__(
        self, language: BCP_47_language_tag, text: Non_empty_XML_serializable_string
    ) -> None:
        Abstract_lang_string.__init__(self, language=language, text=text)


@invariant(
    lambda self: len(self.text) <= 1023,
    "String shall have a maximum length of 1023 characters.",
)
class Lang_string_text_type(Abstract_lang_string, DBC):
    """
    String with length 1023 maximum and minimum 1 characters and with language tags
    """

    def __init__(
        self, language: BCP_47_language_tag, text: Non_empty_XML_serializable_string
    ) -> None:
        Abstract_lang_string.__init__(self, language=language, text=text)


# fmt: off
@invariant(
    lambda self:
    not (self.asset_administration_shells is not None)
    or len(self.asset_administration_shells) >= 1,
    "Asset administration shells must be either not set or have at least one item"
)
@invariant(
    lambda self:
    not (self.submodels is not None)
    or len(self.submodels) >= 1,
    "Submodels must be either not set or have at least one item"
)
@invariant(
    lambda self:
    not (self.concept_descriptions is not None)
    or len(self.concept_descriptions) >= 1,
    "Concept descriptions must be either not set or have at least one item"
)
@reference_in_the_book(section=(5, 3, 9))
# fmt: on
class Environment:
    """
    Container for the sets of different identifiables.

    .. note::

        w.r.t. file exchange: There is exactly one environment independent on how many
        files the contained elements are split. If the file is split then there
        shall be no element with the same identifier in two different files.
    """

    asset_administration_shells: Optional[List[Asset_administration_shell]]
    """
    Asset administration shell
    """

    submodels: Optional[List[Submodel]]
    """
    Submodel
    """

    concept_descriptions: Optional[List[Concept_description]]
    """
    Concept description
    """

    def __init__(
        self,
        asset_administration_shells: Optional[List[Asset_administration_shell]] = None,
        submodels: Optional[List[Submodel]] = None,
        concept_descriptions: Optional[List[Concept_description]] = None,
    ) -> None:
        self.asset_administration_shells = asset_administration_shells
        self.submodels = submodels
        self.concept_descriptions = concept_descriptions


# region Data specifications


@abstract
@reference_in_the_book(
    section=(6, 1, 1),
    index=1,
    fragment="6.1.1 Data Specification Template Attributes",
)
@serialization(with_model_type=True)
class Data_specification_content:
    """
    Data specification content is part of a data specification template and defines
    which additional attributes shall be added to the element instance that references
    the data specification template and meta information about the template itself.

    :constraint AASc-3a-050:
        If the :class:`Data_specification_content` DataSpecificationIEC61360 is used
        for an element, the value of
        :attr:`Has_data_specification.embedded_data_specifications`
        shall contain the global reference to the IRI of the corresponding
        data specification template
        https://admin-shell.io/DataSpecificationTemplates/DataSpecificationIEC61360/3/0

    """


@reference_in_the_book(
    section=(7, 2, 5),
    fragment="7.2.5 Embedded Data Specifications",
)
class Embedded_data_specification:
    """Embed the content of a data specification."""

    data_specification: Reference
    """Reference to the data specification"""

    data_specification_content: Data_specification_content
    """Actual content of the data specification"""

    def __init__(
        self,
        data_specification: Reference,
        data_specification_content: Data_specification_content,
    ) -> None:
        self.data_specification = data_specification
        self.data_specification_content = data_specification_content


# todo: Reference applies to Part 3a document
@reference_in_the_book(
    section=(6, 3),
    index=1,
    fragment="6.3 Enumeration IEC61360",
)
class Data_type_IEC_61360(Enum):
    Date = "DATE"
    """
    values containing a calendar date, conformant to ISO 8601:2004 Format yyyy-mm-dd
    Example from IEC 61360-1:2017: "1999-05-31" is the [DATE] representation of:
    "31 May 1999".
    """

    String = "STRING"
    """
    values consisting of sequence of characters but cannot be translated into other
    languages
    """

    String_translatable = "STRING_TRANSLATABLE"
    """
    values containing string but shall be represented as different string in different
    languages
    """

    Integer_measure = "INTEGER_MEASURE"
    """
    values containing values that are measure of type INTEGER. In addition such a value
    comes with a physical unit.
    """

    Integer_count = "INTEGER_COUNT"
    """
    values containing values of type INTEGER but are no currencies or measures
    """

    Integer_currency = "INTEGER_CURRENCY"
    """
    values containing values of type INTEGER that are currencies
    """

    Real_measure = "REAL_MEASURE"
    """
    values containing values that are measures of type REAL. In addition such a value
    comes with a physical unit.
    """

    Real_count = "REAL_COUNT"
    """
    values containing numbers that can be written as a terminating or non-terminating
    decimal; a rational or irrational number but are no currencies or measures
    """

    Real_currency = "REAL_CURRENCY"
    """
    values containing values of type REAL that are currencies
    """

    Boolean = "BOOLEAN"
    """
    values representing truth of logic or Boolean algebra (TRUE, FALSE)
    """

    IRI = "IRI"
    """
    values containing values of type STRING conformant to Rfc 3987

    .. note::

        In IEC61360-1 (2017) only URI is supported.
        An IRI type allows in particular to express an URL or an URI.
    """

    IRDI = "IRDI"
    """
    values conforming to ISO/IEC 11179 series global identifier sequences

    IRDI can be used instead of the more specific data types ICID or ISO29002_IRDI.

    ICID values are value conformant to an IRDI, where the delimiter between RAI and ID
    is “#” while the delimiter between DI and VI is confined to “##”

    ISO29002_IRDI values are values containing a global identifier that identifies an
    administrated item in a registry. The structure of this identifier complies with
    identifier syntax defined in ISO/TS 29002-5. The identifier shall fulfil the
    requirements specified in ISO/TS 29002-5 for an "international registration data
    identifier" (IRDI).
    """

    Rational = "RATIONAL"
    """
    values containing values of type rational
    """

    Rational_measure = "RATIONAL_MEASURE"
    """
    values containing values of type rational. In addition such a value comes with a
    physical unit.
    """

    Time = "TIME"
    """
    values containing a time, conformant to ISO 8601:2004 but restricted to what is
    allowed in the corresponding type in xml.

    Format hh:mm (ECLASS)

    Example from IEC 61360-1:2017: "13:20:00-05:00" is the [TIME] representation of:
    1.20 p.m. for Eastern Standard Time, which is 5 hours behind Coordinated
    Universal Time (UTC).
    """

    Timestamp = "TIMESTAMP"
    """
    values containing a time, conformant to ISO 8601:2004 but restricted to what is
    allowed in the corresponding type in xml.

    Format yyyy-mm-dd hh:mm (ECLASS)
    """

    File = "FILE"
    """
    values containing an address to a file. The values are of type URI and can represent
    an absolute or relative path.

    .. note::

        IEC61360 does not support the file type.
    """

    HTML = "HTML"
    """
    Values containing string with any sequence of characters, using the syntax of HTML5
    (see W3C Recommendation 28:2014)
    """

    Blob = "BLOB"
    """
    values containing the content of a file. Values may be binaries.

    HTML conformant to HTML5 is a special blob.

    In IEC61360 binary is for a sequence of bits, each bit being represented by “0” and
    “1” only. A binary is a blob but a blob may also contain other source code.
    """


Data_type_IEC_61360_for_property_or_value: Set[Data_type_IEC_61360] = constant_set(
    values=[
        Data_type_IEC_61360.Date,
        Data_type_IEC_61360.String,
        Data_type_IEC_61360.String_translatable,
        Data_type_IEC_61360.Integer_measure,
        Data_type_IEC_61360.Integer_count,
        Data_type_IEC_61360.Integer_currency,
        Data_type_IEC_61360.Real_measure,
        Data_type_IEC_61360.Real_count,
        Data_type_IEC_61360.Real_currency,
        Data_type_IEC_61360.Boolean,
        Data_type_IEC_61360.Rational,
        Data_type_IEC_61360.Rational_measure,
        Data_type_IEC_61360.Time,
        Data_type_IEC_61360.Timestamp,
    ],
    description=(
        "IEC 61360 data types for concept descriptions categorized "
        "with PROPERTY or VALUE."
    ),
)

Data_type_IEC_61360_for_reference: Set[Data_type_IEC_61360] = constant_set(
    values=[
        Data_type_IEC_61360.String,
        Data_type_IEC_61360.IRI,
        Data_type_IEC_61360.IRDI,
    ],
    description=(
        "IEC 61360 data types for concept descriptions categorized " "with REFERENCE."
    ),
)

Data_type_IEC_61360_for_document: Set[Data_type_IEC_61360] = constant_set(
    values=[
        Data_type_IEC_61360.File,
        Data_type_IEC_61360.Blob,
        Data_type_IEC_61360.HTML,
    ],
    description=(
        "IEC 61360 data types for concept descriptions categorized " "with DOCUMENT."
    ),
)


# todo: Reference applies to Part 3a document
@reference_in_the_book(
    section=(6, 2),
    index=4,
    fragment="6.2 Data Specification IEC61360 Template Attributes",
)
class Level_type(DBC):
    """
    Value represented by up to four variants of a numeric value in a specific role:
    ``MIN``, ``NOM``, ``TYP`` and ``MAX``. True means that the value is available,
    false means the value is not available.

    EXAMPLE from [IEC61360-1]: In the case of having a property which is
    of the LEVEL_TYPE min/max − expressing a range − only those two values
    need to be provided.

    .. note::

        This is how AAS deals with the following combinations of level types:

        - Either all attributes are false. In this case the concept is mapped
          to a :class:`Property` and level type is ignored.
        - At most one of the attributes is set to true. In this case
          the concept is mapped to a :class:`Property`.
        - Min and max are set to true. In this case the concept is mapped
          to a :class:`Range`.
        - More than one attribute is set to true but not min and max only
          (see second case). In this case the concept is mapped
          to a :class:`Submodel_element_collection` with the corresponding
          number of Properties.
          Example: If attribute :attr:`min` and :attr:`nom` are set to true
          then the concept is mapped to a :class:`Submodel_element_collection`
          with two Properties within: min and nom.
          The data type of both Properties is the same.

    .. note::

        In the cases 2. and 4. the :attr:`Property.semantic_ID` of the Property
        or Properties within the :class:`Submodel_element_collection` needs to include
        information about the level type. Otherwise, the semantics is not described
        in a unique way. Please refer to the specification.

    """

    min: "bool"
    """Minimum of the value"""

    nom: "bool"
    """Nominal value (value as designated)"""

    typ: "bool"
    """Value as typically present"""

    max: "bool"
    """Maximum of the value"""

    def __init__(
        self,
        min: "bool",
        nom: "bool",
        typ: "bool",
        max: "bool",
    ) -> None:
        self.min = min
        self.nom = nom
        self.typ = typ
        self.max = max


# todo: Reference applies to Part 3a document
@reference_in_the_book(
    section=(6, 2),
    index=3,
    fragment="6.2 Predefined Templates for Property and Value Descriptions",
)
class Value_reference_pair(DBC):
    """
    A value reference pair within a value list. Each value has a global unique id
    defining its semantic.
    """

    value: str
    """
    The value of the referenced concept definition of the value in valueId.
    """

    value_ID: "Reference"
    """
    Global unique id of the value.

    .. note::

        It is recommended to use a global reference.

    """

    def __init__(self, value: str, value_ID: "Reference") -> None:
        self.value = value
        self.value_ID = value_ID


# fmt: off
@invariant(
    lambda self:
    len(self.value_reference_pairs) >= 1,
    "Value reference pair types must contain at least one item."
)
# todo: Reference applies to Part 3a document
@reference_in_the_book(
    section=(6, 2),
    index=2,
    fragment="6.2 Data Specification IEC61360 Template Attributes",
)
# fmt: on
class Value_list(DBC):
    """
    A set of value reference pairs.
    """

    value_reference_pairs: List["Value_reference_pair"]
    """
    A pair of a value together with its global unique id.
    """

    def __init__(self, value_reference_pairs: List["Value_reference_pair"]) -> None:
        self.value_reference_pairs = value_reference_pairs


# todo: Update Reference as it applies to Part 3b document
IEC_61360_data_types_with_unit: Set[Data_type_IEC_61360] = constant_set(
    values=[
        Data_type_IEC_61360.Integer_measure,
        Data_type_IEC_61360.Real_measure,
        Data_type_IEC_61360.Rational_measure,
        Data_type_IEC_61360.Integer_currency,
        Data_type_IEC_61360.Real_currency,
    ],
    description="""\
These data types imply that the unit is defined in the data specification.""",
    reference_in_the_book=reference_in_the_book(section=(5, 3, 10, 3), index=9),
)


@invariant(
    lambda self: len(self.text) <= 255,
    "String shall have a maximum length of 1023 characters.",
)
class Lang_string_preferred_name_type_IEC_61360(Abstract_lang_string, DBC):
    """
    String with length 255 maximum and minimum 1 characters and with language tags

    .. note::

        It is advised to keep the length of the name limited to 35 characters.

    """

    def __init__(
        self, language: BCP_47_language_tag, text: Non_empty_XML_serializable_string
    ) -> None:
        Abstract_lang_string.__init__(self, language=language, text=text)


@invariant(
    lambda self: len(self.text) <= 18,
    "String shall have a maximum length of 1023 characters.",
)
class Lang_string_short_name_type_IEC_61360(Abstract_lang_string, DBC):
    """
    String with length 18 maximum and minimum 1 characters and with language tags
    """

    def __init__(
        self, language: BCP_47_language_tag, text: Non_empty_XML_serializable_string
    ) -> None:
        Abstract_lang_string.__init__(self, language=language, text=text)


@invariant(
    lambda self: len(self.text) <= 1023,
    "String shall have a maximum length of 1023 characters.",
)
class Lang_string_definition_type_IEC_61360(Abstract_lang_string, DBC):
    """
    String with length 1023 maximum and minimum 1 characters and with language tags
    """

    def __init__(
        self, language: BCP_47_language_tag, text: Non_empty_XML_serializable_string
    ) -> None:
        Abstract_lang_string.__init__(self, language=language, text=text)


@verification
def is_BCP_47_for_english(text: str) -> bool:
    """Check that the :paramref:`text` corresponds to a BCP47 code for english."""
    pattern = f"^(en|EN)(-.*)?$"

    return match(pattern, text) is not None


# fmt: off
@invariant(
    lambda self:
    any(
        is_BCP_47_for_english(lang_string.language)
        for lang_string in self.preferred_name
    ),
    "Constraint AASc-002: preferred name shall be provided at least in English."
)
@invariant(
    lambda self:
    lang_strings_have_unique_languages(self.preferred_name),
    "Preferred name specifies no duplicate languages"
)
@invariant(
    lambda self:
    len(self.preferred_name) >= 1,
    "Preferred name must have at least one item"
)
@invariant(
    lambda self:
    not (self.short_name is not None)
    or lang_strings_have_unique_languages(self.short_name),
    "Short name specifies no duplicate languages"
)
@invariant(
    lambda self:
    not (self.short_name is not None)
    or len(self.short_name) >= 1,
    "Short name must be either not set or have at least one item"
)
@invariant(
    lambda self:
    not (self.definition is not None)
    or lang_strings_have_unique_languages(self.definition),
    "Definition specifies no duplicate languages"
)
@invariant(
    lambda self:
    not (self.definition is not None)
    or len(self.definition) >= 1,
    "Definition must be either not set or have at least one item"
)
@invariant(
    lambda self:
    not (self.data_type is None and self.data_type in IEC_61360_data_types_with_unit)
    or (
            self.unit is not None or self.unit_ID is not None
    ),
    "Constraint AASc-3a-009: If data type is a an integer, real or rational with "
    "a measure or currency, unit or unit ID shall be defined."
)
@invariant(
    lambda self:
    (
            self.value is not None
            and self.value_list is None
    ) or (
            self.value is None
            and self.value_list is not None
            and len(self.value_list.value_reference_pairs) >= 1
    ),
    "Constraint AASc-3a-010: If value is not empty then value list shall be empty and "
    "vice versa."
)
# todo: Reference applies to Part 3a document
@reference_in_the_book(
    section=(6, 2),
    fragment="6.2 Data Specification IEC61360 Template Attributes",
)
@serialization(with_model_type=True)
# fmt: on
class Data_specification_IEC_61360(Data_specification_content):
    """
    Content of data specification template for concept descriptions for properties,
    values and value lists conformant to IEC 61360.

    :constraint AASc-3a-010:
        If :attr:`value` is not empty then :attr:`value_list` shall be empty
        and vice versa.

    .. note::

        It is also possible that both :attr:`value` and :attr:`value_list` are empty.
        This is the case for concept descriptions that define the semantics of a
        property but do not have an enumeration (:attr:`value_list`) as data type.

    .. note::

        Although it is possible to define a :class:`Concept_description` for a
        :attr:´value_list`,
        it is not possible to reuse this :attr:`value_list`.
        It is only possible to directly add a :attr:`value_list` as data type
        to a specific semantic definition of a property.

    :constraint AASc-3a-009:
        If :attr:`data_type` one of:
        :attr:`Data_type_IEC_61360.Integer_measure`,
        :attr:`Data_type_IEC_61360.Real_measure`,
        :attr:`Data_type_IEC_61360.Rational_measure`,
        :attr:`Data_type_IEC_61360.Integer_currency`,
        :attr:`Data_type_IEC_61360.Real_currency`, then :attr:`unit` or
        :attr:`unit_ID` shall be defined.

    .. note::

        IEC61360 requires also a globally unique identifier for a concept
        description. This ID is not part of the data specification template.
        Instead the :attr:`Concept_description.ID` as inherited via
        :class:`Identifiable` is used. Same holds for administrative
        information like the version and revision.

    .. note::

        :attr:`Concept_description.ID_short` and :attr:`short_name` are very
        similar. However, in this case the decision was to add
        :attr:`short_name` explicitly to the data specification. Same holds for
        :attr:`Concept_description.display_name` and
        :attr:`preferred_name`. Same holds for
        :attr:`Concept_description.description` and :attr:`definition`.

    """

    preferred_name: List["Lang_string_preferred_name_type_IEC_61360"]
    """
    Preferred name

    .. note::

        It is advised to keep the length of the name limited to 35 characters.

    :constraint AASc-3a-002:
        :attr:`preferred_name` shall be provided at least in English.
    """

    short_name: Optional[List["Lang_string_short_name_type_IEC_61360"]]
    """
    Short name
    """

    unit: Optional[Non_empty_XML_serializable_string]
    """
    Unit
    """

    unit_ID: Optional["Reference"]
    """
    Unique unit id

    :attr:`unit` and :attr:`unit_ID` need to be consistent if both attributes
    are set

    .. note::

        It is recommended to use an external reference ID.

    """

    source_of_definition: Optional[Non_empty_XML_serializable_string]
    """
    Source of definition
    """

    symbol: Optional[Non_empty_XML_serializable_string]
    """
    Symbol
    """

    data_type: Optional["Data_type_IEC_61360"]
    """
    Data Type
    """

    definition: Optional[List["Lang_string_definition_type_IEC_61360"]]
    """
    Definition in different languages
    """

    value_format: Optional[Non_empty_XML_serializable_string]
    """
    Value Format

    .. note::

        The value format is based on ISO 13584-42 and IEC 61360-2.

    """

    value_list: Optional["Value_list"]
    """
    List of allowed values
    """

    value: Optional[str]
    """
    Value
    """

    level_type: Optional["Level_type"]
    """
    Set of levels.
    """

    def __init__(
        self,
        preferred_name: List["Lang_string_preferred_name_type_IEC_61360"],
        short_name: Optional[List["Lang_string_short_name_type_IEC_61360"]] = None,
        unit: Optional[Non_empty_XML_serializable_string] = None,
        unit_ID: Optional["Reference"] = None,
        source_of_definition: Optional[Non_empty_XML_serializable_string] = None,
        symbol: Optional[Non_empty_XML_serializable_string] = None,
        data_type: Optional["Data_type_IEC_61360"] = None,
        definition: Optional[List["Lang_string_definition_type_IEC_61360"]] = None,
        value_format: Optional[Non_empty_XML_serializable_string] = None,
        value_list: Optional["Value_list"] = None,
        value: Optional[str] = None,
        level_type: Optional["Level_type"] = None,
    ) -> None:
        self.preferred_name = preferred_name
        self.short_name = short_name
        self.unit = unit
        self.unit_ID = unit_ID
        self.source_of_definition = source_of_definition
        self.symbol = symbol
        self.data_type = data_type
        self.definition = definition
        self.value_format = value_format
        self.value_list = value_list
        self.value = value
<<<<<<< HEAD
        self.level_type = level_type


# fmt: off
@invariant(
    lambda self:
    lang_strings_have_unique_languages(self.definition),
    "Definition specifies no duplicate languages"
)
@invariant(
    lambda self:
    len(self.definition) >= 1,
    "Definition must have at least one item"
)
# todo: Update Reference as it applies to Part 3b document
@reference_in_the_book(
    section=(6, 4, 2, 1),
    fragment="6.4.2.1 Data Specification Template Physical Unit Attributes",
)
@serialization(with_model_type=True)
# fmt: on
class Data_specification_physical_unit(Data_specification_content):
    unit_name: Non_empty_XML_serializable_string
    """
    Name of the physical unit
    """

    unit_symbol: Non_empty_XML_serializable_string
    """
    Symbol for the physical unit
    """

    definition: List["Lang_string_text_type"]
    """
    Definition in different languages
    """

    SI_notation: Optional[Non_empty_XML_serializable_string]
    """
    Notation of SI physical unit
    """

    SI_name: Optional[Non_empty_XML_serializable_string]
    """
    Name of SI physical unit
    """

    DIN_notation: Optional[Non_empty_XML_serializable_string]
    """
    Notation of physical unit conformant to DIN
    """

    ECE_name: Optional[Non_empty_XML_serializable_string]
    """
    Name of physical unit conformant to ECE
    """

    ECE_code: Optional[Non_empty_XML_serializable_string]
    """
    Code of physical unit conformant to ECE
    """

    NIST_name: Optional[Non_empty_XML_serializable_string]
    """
    Name of NIST physical unit
    """

    source_of_definition: Optional[Non_empty_XML_serializable_string]
    """
    Source of definition
    """

    conversion_factor: Optional[Non_empty_XML_serializable_string]
    """
    Conversion factor
    """

    registration_authority_ID: Optional[Non_empty_XML_serializable_string]
    """
    Registration authority ID
    """

    supplier: Optional[Non_empty_XML_serializable_string]
    """
    Supplier
    """

    def __init__(
        self,
        unit_name: Non_empty_XML_serializable_string,
        unit_symbol: Non_empty_XML_serializable_string,
        definition: List["Lang_string_text_type"],
        SI_notation: Optional[Non_empty_XML_serializable_string] = None,
        SI_name: Optional[Non_empty_XML_serializable_string] = None,
        DIN_notation: Optional[Non_empty_XML_serializable_string] = None,
        ECE_name: Optional[Non_empty_XML_serializable_string] = None,
        ECE_code: Optional[Non_empty_XML_serializable_string] = None,
        NIST_name: Optional[Non_empty_XML_serializable_string] = None,
        source_of_definition: Optional[Non_empty_XML_serializable_string] = None,
        conversion_factor: Optional[Non_empty_XML_serializable_string] = None,
        registration_authority_ID: Optional[Non_empty_XML_serializable_string] = None,
        supplier: Optional[Non_empty_XML_serializable_string] = None,
    ) -> None:
        self.unit_name = unit_name
        self.unit_symbol = unit_symbol
        self.definition = definition
        self.SI_notation = SI_notation
        self.SI_name = SI_name
        self.DIN_notation = DIN_notation
        self.ECE_name = ECE_name
        self.ECE_code = ECE_code
        self.NIST_name = NIST_name
        self.source_of_definition = source_of_definition
        self.conversion_factor = conversion_factor
        self.registration_authority_ID = registration_authority_ID
        self.supplier = supplier
=======
        self.level_type = level_type
>>>>>>> 1cd4a7f5
<|MERGE_RESOLUTION|>--- conflicted
+++ resolved
@@ -5675,123 +5675,4 @@
         self.value_format = value_format
         self.value_list = value_list
         self.value = value
-<<<<<<< HEAD
-        self.level_type = level_type
-
-
-# fmt: off
-@invariant(
-    lambda self:
-    lang_strings_have_unique_languages(self.definition),
-    "Definition specifies no duplicate languages"
-)
-@invariant(
-    lambda self:
-    len(self.definition) >= 1,
-    "Definition must have at least one item"
-)
-# todo: Update Reference as it applies to Part 3b document
-@reference_in_the_book(
-    section=(6, 4, 2, 1),
-    fragment="6.4.2.1 Data Specification Template Physical Unit Attributes",
-)
-@serialization(with_model_type=True)
-# fmt: on
-class Data_specification_physical_unit(Data_specification_content):
-    unit_name: Non_empty_XML_serializable_string
-    """
-    Name of the physical unit
-    """
-
-    unit_symbol: Non_empty_XML_serializable_string
-    """
-    Symbol for the physical unit
-    """
-
-    definition: List["Lang_string_text_type"]
-    """
-    Definition in different languages
-    """
-
-    SI_notation: Optional[Non_empty_XML_serializable_string]
-    """
-    Notation of SI physical unit
-    """
-
-    SI_name: Optional[Non_empty_XML_serializable_string]
-    """
-    Name of SI physical unit
-    """
-
-    DIN_notation: Optional[Non_empty_XML_serializable_string]
-    """
-    Notation of physical unit conformant to DIN
-    """
-
-    ECE_name: Optional[Non_empty_XML_serializable_string]
-    """
-    Name of physical unit conformant to ECE
-    """
-
-    ECE_code: Optional[Non_empty_XML_serializable_string]
-    """
-    Code of physical unit conformant to ECE
-    """
-
-    NIST_name: Optional[Non_empty_XML_serializable_string]
-    """
-    Name of NIST physical unit
-    """
-
-    source_of_definition: Optional[Non_empty_XML_serializable_string]
-    """
-    Source of definition
-    """
-
-    conversion_factor: Optional[Non_empty_XML_serializable_string]
-    """
-    Conversion factor
-    """
-
-    registration_authority_ID: Optional[Non_empty_XML_serializable_string]
-    """
-    Registration authority ID
-    """
-
-    supplier: Optional[Non_empty_XML_serializable_string]
-    """
-    Supplier
-    """
-
-    def __init__(
-        self,
-        unit_name: Non_empty_XML_serializable_string,
-        unit_symbol: Non_empty_XML_serializable_string,
-        definition: List["Lang_string_text_type"],
-        SI_notation: Optional[Non_empty_XML_serializable_string] = None,
-        SI_name: Optional[Non_empty_XML_serializable_string] = None,
-        DIN_notation: Optional[Non_empty_XML_serializable_string] = None,
-        ECE_name: Optional[Non_empty_XML_serializable_string] = None,
-        ECE_code: Optional[Non_empty_XML_serializable_string] = None,
-        NIST_name: Optional[Non_empty_XML_serializable_string] = None,
-        source_of_definition: Optional[Non_empty_XML_serializable_string] = None,
-        conversion_factor: Optional[Non_empty_XML_serializable_string] = None,
-        registration_authority_ID: Optional[Non_empty_XML_serializable_string] = None,
-        supplier: Optional[Non_empty_XML_serializable_string] = None,
-    ) -> None:
-        self.unit_name = unit_name
-        self.unit_symbol = unit_symbol
-        self.definition = definition
-        self.SI_notation = SI_notation
-        self.SI_name = SI_name
-        self.DIN_notation = DIN_notation
-        self.ECE_name = ECE_name
-        self.ECE_code = ECE_code
-        self.NIST_name = NIST_name
-        self.source_of_definition = source_of_definition
-        self.conversion_factor = conversion_factor
-        self.registration_authority_ID = registration_authority_ID
-        self.supplier = supplier
-=======
-        self.level_type = level_type
->>>>>>> 1cd4a7f5
+        self.level_type = level_type